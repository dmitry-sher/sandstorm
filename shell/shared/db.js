// Sandstorm - Personal Cloud Sandbox
// Copyright (c) 2014 Sandstorm Development Group, Inc. and contributors
// All rights reserved.
//
// This file is part of the Sandstorm platform implementation.
//
// Sandstorm is free software: you can redistribute it and/or modify
// it under the terms of the GNU Affero General Public License as
// published by the Free Software Foundation, either version 3 of the
// License, or (at your option) any later version.
//
// Sandstorm is distributed in the hope that it will be useful, but
// WITHOUT ANY WARRANTY; without even the implied warranty of
// MERCHANTABILITY or FITNESS FOR A PARTICULAR PURPOSE.  See the GNU
// Affero General Public License for more details.
//
// You should have received a copy of the GNU Affero General Public
// License along with Sandstorm.  If not, see
// <http://www.gnu.org/licenses/>.

// This file defines the database schema.

Packages = new Meteor.Collection("packages");
// Packages which are installed or downloadloading.
//
// Each contains:
//   _id:  128-bit prefix of SHA-256 hash of spk file, hex-encoded.
//   status:  String.  One of "download", "verify", "unpack", "analyze", "ready", "failed"
//   progress:  Float.  -1 = N/A, 0-1 = fractional progress (e.g. download percentage),
//       >1 = download byte count.
//   error:  If status is "failed", error message string.
//   manifest:  If status is "ready", the package manifest.  See "Manifest" in grain.capnp.
//   appId:  If status is "ready", the application ID string.  Packages representing different
//       versions of the same app have the same appId.  The spk tool defines the app ID format
//       and can cryptographically verify that a package belongs to a particular app ID.

DevApps = new Meteor.Collection("devapps");
// List of applications currently made available via the dev tools running on the local machine.
// This is normally empty; the only time it is non-empty is when a developer is using the spk tool
// on the local machine to publish an under-development app to this server. That should only ever
// happen on developers' desktop machines.
//
// While a dev app is published, it automatically appears as installed by every user of the server,
// and it overrides all packages with the same application ID. If any instances of those packages
// are currently open, they are killed and reset on publish.
//
// When the dev tool disconnects, the app is automatically unpublished, and any open instances
// are again killed and refreshed.
//
// Each contains:
//   _id:  The application ID string (as with Packages.appId).
//   packageId:  The directory name where the dev package is mounted.
//   timestamp:  Time when the package was last updated. If this changes while the package is
//     published, all running instances are reset. This is used e.g. to reset the app each time
//     changes are made to the source code.
//   manifest:  The app's manifest, as with Packages.manifest.

UserActions = new Meteor.Collection("userActions");
// List of actions that each user has installed which create new grains.  Each app may install
// some number of actions (usually, one).
//
// Each contains:
//   _id:  random
//   userId:  User who has installed this action.
//   packageId:  Package used to run this action.
//   appId:  Same as Packages.findOne(packageId).appId; denormalized for searchability.
//   appVersion:  Same as Packages.findOne(packageId).manifest.appVersion; denormalized for
//       searchability.
//   title:  Human-readable title for this action, e.g. "New Spreadsheet".
//   command:  Manifest.Command to run this action (see package.capnp).

Grains = new Meteor.Collection("grains");
// Grains belonging to users.
//
// Each contains:
//   _id:  random
//   packageId:  _id of the package of which this grain is an instance.
//   appId:  Same as Packages.findOne(packageId).appId; denormalized for searchability.
//   appVersion:  Same as Packages.findOne(packageId).manifest.appVersion; denormalized for
//       searchability.
//   userId:  User who owns this grain.
//   title:  Human-readable string title, as chosen by the user.
//   lastUsed:  Date when the grain was last used by a user.
//
// The following fields *might* also exist. These are temporary hacks used to implement e-mail and
// web publishing functionality without powerbox support; they will be replaced once the powerbox
// is implemented.
//   publicId:  An id used to publicly identify this grain. Used e.g. to route incoming e-mail and
//       web publishing. This field is initialized when first requested by the app.

Sessions = new Meteor.Collection("sessions");
// UI sessions open to particular grains.  A new session is created each time a user opens a grain.
//
// Each contains:
//   _id:  random
//   grainId:  _id of the grain to which this session is connected.
//   port:  TCP port number on which this session is being exported.
//   timestamp:  Time of last keep-alive message to this session.  Sessions time out after some
//       period.

SignupKeys = new Meteor.Collection("signupKeys");
// Invite keys which may be used by users to get access to Sandstorm.
//
// Each contains:
//   _id:  random
//   used:  Boolean indicating whether this key has already been consumed.
//   note:  Text note assigned when creating key, to keep track of e.g. whom the key was for.

ActivityStats = new Meteor.Collection("activityStats");
// Contains usage statistics taken on a regular interval. Each entry is a data point.
//
// Each contains:
//   timestamp: Date when measurements were taken.
//   daily: Contains stats counts pertaining to the last day before the sample time.
//   weekly: Contains stats counts pertaining to the last seven days before the sample time.
//   monthly: Contains stats counts pertaining to the last thirty days before the timestamp.
//
// Each of daily, weekly, and monthly contains:
//   activeUsers: The number of unique users who have used a grain on the server in the time
//       interval. Only counts logged-in users.
//   activeGrains: The number of unique grains that have been used in the time interval.

<<<<<<< HEAD
DeleteStats = new Meteor.Collection("deleteStats");
// Contains records of objects that were deleted, for stat-keeping purposes.
//
// Each contains:
//   type: "grain" or "user"
//   lastActive: Date of the user's or grain's last activity.
=======
FileTokens = new Meteor.Collection("fileTokens");
// Tokens corresponding to files that will be accessed and later cleaned up by the server. This
// is specifically used in routes like backupGrain/restoreGrain where the route is server-side,
// and thus needs its own form of authentication.
// (see https://github.com/EventedMind/iron-router/issues/649)
//
// Each contains:
//   _id:       random. Since they're unguessable, they're also used as the token
//   filePath:  Text path on the local filesystem. Probably will be in /tmp
//   name:      Text name that should be presented to users for this token
//   timestamp: File creation time. Used to figure out when the token and file should be wiped.
>>>>>>> 700ba985

if (Meteor.isServer) {
  Meteor.publish("credentials", function () {
    // Data needed for isSignedUp() and isAdmin() to work.

    if (this.userId) {
      return Meteor.users.find({_id: this.userId},
          {fields: {signupKey: 1, isAdmin: 1, expires: 1}});
    } else {
      return [];
    }
  });

  // The first user to sign in should be automatically upgraded to admin.
  Accounts.onCreateUser(function (options, user) {
    if (Meteor.users.find().count() === 0) {
      user.isAdmin = true;
      user.signupKey = "admin";
    }

    if (options.profile) {
      user.profile = options.profile;
    }

    return user;
  });
}

isDemoUser = function() {
  // Returns true if this is a demo user.

  var user = Meteor.user();
  if (user && user.expires) {
    return true;
  } else {
    return false;
  }
}

isSignedUp = function() {
  // Returns true if the user has presented an invite key.

  var user = Meteor.user();
  if (user && user.signupKey) {
    return true;
  } else {
    return false;
  }
}

isSignedUpOrDemo = function () {
  var user = Meteor.user();
  if (user && (user.signupKey || user.expires)) {
    return true;
  } else {
    return false;
  }
}

isAdmin = function() {
  // Returns true if the user is the administrator.

  var user = Meteor.user();
  if (user && user.isAdmin) {
    return true;
  } else {
    return false;
  }
}<|MERGE_RESOLUTION|>--- conflicted
+++ resolved
@@ -120,14 +120,13 @@
 //       interval. Only counts logged-in users.
 //   activeGrains: The number of unique grains that have been used in the time interval.
 
-<<<<<<< HEAD
 DeleteStats = new Meteor.Collection("deleteStats");
 // Contains records of objects that were deleted, for stat-keeping purposes.
 //
 // Each contains:
 //   type: "grain" or "user"
 //   lastActive: Date of the user's or grain's last activity.
-=======
+
 FileTokens = new Meteor.Collection("fileTokens");
 // Tokens corresponding to files that will be accessed and later cleaned up by the server. This
 // is specifically used in routes like backupGrain/restoreGrain where the route is server-side,
@@ -139,7 +138,6 @@
 //   filePath:  Text path on the local filesystem. Probably will be in /tmp
 //   name:      Text name that should be presented to users for this token
 //   timestamp: File creation time. Used to figure out when the token and file should be wiped.
->>>>>>> 700ba985
 
 if (Meteor.isServer) {
   Meteor.publish("credentials", function () {
