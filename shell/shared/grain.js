// Sandstorm - Personal Cloud Sandbox
// Copyright (c) 2014 Sandstorm Development Group, Inc. and contributors
// All rights reserved.
//
// Licensed under the Apache License, Version 2.0 (the "License");
// you may not use this file except in compliance with the License.
// You may obtain a copy of the License at
//
//   http://www.apache.org/licenses/LICENSE-2.0
//
// Unless required by applicable law or agreed to in writing, software
// distributed under the License is distributed on an "AS IS" BASIS,
// WITHOUT WARRANTIES OR CONDITIONS OF ANY KIND, either express or implied.
// See the License for the specific language governing permissions and
// limitations under the License.

// This file implements /grain, i.e. the main view into an app.

var DEFAULT_TITLE = "Sandstorm";

if (Meteor.isServer) {
  var Crypto = Npm.require("crypto");

  Grains.allow({
    update: function (userId, grain, fieldNames) {
      // Allow owner to rename or privatize grain.
      return userId && grain.userId === userId &&
          ((fieldNames.length === 1 && fieldNames[0] === "title")
           || (fieldNames.length === 1 && fieldNames[0] === "private"));
    }
  });

  Meteor.publish("grainTopBar", function (grainId) {
    check(grainId, String);
    var self = this;

    // Alice is allowed to know Bob's display name if Bob has received a UiView from Alice
    // for *any* grain.
    var handle = ApiTokens.find({userId: this.userId,
                                 "owner.user.userId": {$exists: true}}).observe({
      added: function(token) {
        var user = Meteor.users.findOne(token.owner.user.userId);
        if (user) {
          self.added("displayNames", user._id, {displayName: user.profile.name});
        }
      },
    });
    this.onStop(function() { handle.stop(); });
    return [Grains.find({_id : grainId, $or: [{userId: this.userId}, {private: {$ne: true}}]},
                        {fields: {title: 1, userId: 1, private: 1}}),
            ApiTokens.find({grainId: grainId,
                            $or : [{"owner.user.userId": this.userId}, {userId: this.userId}]}),
           ];
  });

  Meteor.publish("tokenInfo", function (token) {
    // Allows the client side to map a raw token to its entry in ApiTokens, and the additional
    // metadata that it will need to display the app icon and title.  We do not care about making
    // the metadata reactive.
    check(token, String);

    var hashedToken = Crypto.createHash("sha256").update(token).digest("base64");
    var apiToken = ApiTokens.findOne({_id: hashedToken}, {fields: {grainId: 1, userId: 1}});
    if (!apiToken || (apiToken.owner && !("webkey" in apiToken.owner))) {
      this.added("tokenInfo", token, {invalidToken: true});
    } else {
      var grainId = apiToken.grainId;
      var grain = Grains.findOne({_id: grainId}, {fields: {packageId: 1, appId: 1}});
      var pkg = Packages.findOne({_id: grain.packageId}, {fields: {manifest: 1}});
      var appTitle = (pkg && pkg.manifest && pkg.manifest.appTitle) || { defaultText: ""};
      var appIcon = undefined;
      if (pkg && pkg.manifest && pkg.manifest.metadata && pkg.manifest.metadata.icons) {
        var icons = pkg.manifest.metadata.icons;
        appIcon = icons.grain || icons.appGrid;
      }
      var denormalizedGrainMetadata = {
        appTitle: appTitle,
        icon: appIcon,
        appId: appIcon ? undefined : grain.appId,
      };
      this.added("tokenInfo", token, {apiToken: apiToken, grainMetadata: denormalizedGrainMetadata});
    }
    this.ready();
    return;
  });

  Meteor.publish("grainSize", function (sessionId) {
    // Publish pseudo-collection containing the size of the grain opened in the given session.
    check(sessionId, String);

    var self = this;
    var stopped = false;
    var promise = getGrainSize(sessionId);

    function getNext(oldSize) {
      promise = getGrainSize(sessionId, oldSize);
      promise.then(function (size) {
        if (!stopped) {
          self.changed("grainSizes", sessionId, {size: size});
          getNext(size);
        }
      }, function (err) {
        if (!stopped) {
          if (err.kjType === "disconnected") {
            self.stop();
          } else {
            self.error(err);
          }
        }
      });
    }

    promise.then(function (size) {
      if (!stopped) {
        self.added("grainSizes", sessionId, {size: size});
        self.ready();
        getNext(size);
      }
    }, function (err) {
      if (!stopped) {
        if (err.kjType === "disconnected") {
          self.stop();
        } else {
          self.error(err);
        }
      }
    });

    self.onStop(function () {
      stopped = true;
      promise.cancel();
    });
  });
}

// GrainSizes is used by grainview.js
GrainSizes = new Mongo.Collection("grainSizes");
var DisplayNames = new Mongo.Collection("displayNames");
// TokenInfo is used by grainview.js
TokenInfo = new Mongo.Collection("tokenInfo");
// Pseudo-collections published above.

Meteor.methods({
  deleteGrain: function (grainId) {
    check(grainId, String);

    if (this.userId) {
      var grain = Grains.findOne({_id: grainId, userId: this.userId});
      if (grain) {
        Grains.remove(grainId);
        ApiTokens.remove({grainId : grainId, $or: [{owner: {$exists: false}},
                                                   {owner: {webkey: null}}]});
        if (grain.lastUsed) {
          DeleteStats.insert({type: "grain", lastActive: grain.lastUsed});
        }
        if (!this.isSimulation) {
          waitPromise(deleteGrain(grainId, this.userId));
          Meteor.call("deleteUnusedPackages", grain.appId);
        }
      }
    }
  },
  forgetGrain: function (grainId) {
    check(grainId, String);

    if (this.userId) {
      ApiTokens.remove({grainId: grainId, "owner.user.userId": this.userId});
    }
  },
  inviteUsersToGrain: function (origin, grainId, title, roleAssignment, emailAddresses, message) {
    if (!this.isSimulation) {
      check(origin, String);
      check(grainId, String);
      check(title, String);
      check(roleAssignment, roleAssignmentPattern);
      check(emailAddresses, [String]);
      check(message, {text: String, html: String});
      var userId = this.userId;
      if (!userId) {
        throw new Meteor.Error(403, "Must be logged in to share by email.");
      }
      var sharerDisplayName = Meteor.user().profile.name;
      var outerResult = {successes: [], failures: []};
      emailAddresses.forEach(function(emailAddress) {
        var result = createNewApiToken(userId, grainId,
                                       "email invitation for " + emailAddress,
                                       roleAssignment,
                                       true, undefined);
        var url = origin + "/shared/" + result.token;
        var html = message.html + "<br><br>" +
            "<a href='" + url + "' style='display:inline-block;text-decoration:none;" +
            "font-family:sans-serif;width:200px;min-height:30px;line-height:30px;" +
            "border-radius:4px;text-align:center;background:#428bca;color:white'>" +
            "Open Shared Grain</a><div style='font-size:8pt;font-style:italic;color:gray'>" +
            "Note: If you forward this email to other people, they will be able to access " +
            "the share as well. To prevent this, remove the button before forwarding.</div>";
        try {
          SandstormEmail.send({
            to: emailAddress,
            from: "Sandstorm server <no-reply@" + HOSTNAME + ">",
            subject: sharerDisplayName + " has invited you to join a grain: " + title,
            text: message.text + "\n\nFollow this link to open the shared grain:\n\n" + url +
              "\n\nNote: If you forward this email to other people, they will be able to access " +
              "the share as well. To prevent this, remove the link before forwarding.",
            html: html,
          });
          outerResult.successes.push(emailAddress);
        } catch (e) {
          outerResult.failures.push({email: emailAddress, error: e.toString()});
        }
      });
      return outerResult;
    }
  },
});

if (Meteor.isClient) {
  var currentSessionId;
  var currentAppOrigin;
  var currentGrainId;
  var currentSessionGrainSizeSubscription;

  Tracker.autorun(function() {
    // We need to keep track of certain data about each grain we can view
    var grains = globalGrains.get();
    grains.forEach(function(grain) {
      grain.depend();
      var grainId = grain.grainId();
      if (grainId) {
        Meteor.subscribe("grainTopBar", grainId);
        Meteor.subscribe("packageByGrainId", grainId);
        // TODO(soon): only subscribe to grains the current user owns
        if (grain.isOwner()) {
          var session = Sessions.findOne({grainId: grainId});
          if (session) {
            Meteor.subscribe("grainSize", session._id);
          }
        }
        var token = grain.token();
        if (token) {
          Meteor.subscribe("tokenInfo", token);
        }
      }
    });
  })

  Template.layout.events({
    "click .incognito-button": function (event) {
      console.log("incognito button clicked");
      console.log(event);
      var grains = globalGrains.get();
      var token = event.currentTarget.getAttribute("data-token");
      if (token) {
        grains.forEach(function (grain) {
          if (grain.token() == token) {
            grain.setRevealIdentity(false);
            if (grain.sessionStatus() == "closed") {
              grain.openSession();
            }
          }
        });
      } else {
        console.error("Interstitial prompt answered, but no token present?");
      }
    },

    "click .redeem-token-button": function (event) {
      console.log("redeem button clicked");
      console.log(event);
      var grains = globalGrains.get();
      var token = event.currentTarget.getAttribute("data-token");
      if (token) {
        grains.forEach(function (grain) {
          if (grain.token() == token) {
            grain.setRevealIdentity(true);
            if (grain.sessionStatus() == "closed") {
              grain.openSession();
            }
          }
        });
      } else {
        console.error("Interstitial prompt answered, but no token present?");
      }
    },
  });

  Template.grainTitle.events({
    "click": function (event) {
      var title = window.prompt("Set new title:", this.title);
      if (title) {
        var g = getActiveGrain(globalGrains.get());
        if (g) {
          g.setTitle(title);
        }
      }
    },
  });

  Template.grainDeleteButton.events({
    "click button": function (event) {
      var grains = globalGrains.get();
      var activeIndex = activeGrainIndex(grains);
      var activeGrain = grains[activeIndex];
      var newActiveIndex = (activeIndex == grains.length - 1) ? activeIndex - 1 : activeIndex;
      if (activeGrain.isOwner()) {
        if (window.confirm("Really delete this grain?")) {
          Session.set("showMenu", false);
          Meteor.call("deleteGrain", activeGrain.grainId());
          // TODO: extract globalGrains into a class that has a "close" method for closing the active view
          activeGrain.destroy();
          if (grains.length == 1) {
            globalGrains.set([]);
            Router.go("selectGrain");
          } else {
            grains.splice(activeIndex, 1);
            grains[newActiveIndex].setActive(true);
            globalGrains.set(grains);
            Router.go("grain", {grainId: grains[newActiveIndex].grainId()});
          }
        }
      } else {
        if (window.confirm("Really forget this grain?")) {
          Session.set("showMenu", false);
          Meteor.call("forgetGrain", activeGrain.grainId());
          // TODO: extract globalGrains into a class that has a "close" method for closing the active view
          activeGrain.destroy();
          if (grains.length == 1) {
            globalGrains.set([]);
            Router.go("selectGrain");
          } else {
            grains.splice(activeIndex, 1);
            grains[newActiveIndex].setActive(true);
            globalGrains.set(grains);
            Router.go("grain", {grainId: grains[newActiveIndex].grainId()});
          }
        }
      }
    },
  });

  Template.grainDebugLogButton.events({
    "click button": function (event) {
      var activeGrain = getActiveGrain(globalGrains.get());
      window.open("/grainlog/" + activeGrain.grainId(), "_blank",
          "menubar=no,status=no,toolbar=no,width=700,height=700");
    },
  });

  Template.grainBackupButton.events({
    "click button": function (event) {
      var activeGrain = getActiveGrain(globalGrains.get());
      Meteor.call("backupGrain", activeGrain.grainId(), function (err, id) {
        if (err) {
          alert("Backup failed: " + err); // TODO(someday): make this better UI
        } else {
          // Firefox for some reason decides to kill all websockets when we try to download the file
          // by navigating there. So we're left doing a dirty hack to get around the popup blocker.
          var isFirefox = typeof InstallTrigger !== "undefined";

          if (isFirefox) {
            var save = document.createElement("a");
            save.href = "/downloadBackup/" + id;

            save.download = activeGrain.title() + ".zip";
            var event = document.createEvent("MouseEvents");
            event.initMouseEvent(
                    "click", true, false, window, 0, 0, 0, 0, 0,
                    false, false, false, false, 0, null
            );
            save.dispatchEvent(event);
          } else {
            window.location = "/downloadBackup/" + id;
          }
        }
      });
    },
  });

  Template.grainRestartButton.events({
    "click button": function (event) {
      var activeGrain = getActiveGrain(globalGrains.get());
      var grainId = activeGrain.grainId();

      Meteor.call("shutdownGrain", grainId, function (err) {
        if (err) {
          alert("Restart failed: " + err); // TODO(someday): make this better UI
        } else {
          var frames = document.getElementsByClassName("grain-frame");
          for (var i = 0 ; i < frames.length ; i++) {
            var frame = frames[i];
            if (frame.dataset.grainid == grainId) {
              frame.src = frame.src;
            }
          }
        }
      });
    },
  });

  function copyMe(event) {
    event.preventDefault();
    if (document.body.createTextRange) {
      var range = document.body.createTextRange();
      range.moveToElementText(event.currentTarget);
      range.select();
    } else if (window.getSelection) {
      var selection = window.getSelection();
      var range = document.createRange();
      range.selectNodeContents(event.currentTarget);
      selection.removeAllRanges();
      selection.addRange(range);
    }
  }

  Template.grainApiTokenPopup.events({
    "click .copy-me": copyMe,
    "submit .newApiToken": function (event) {
      event.preventDefault();
      var activeGrain = getActiveGrain(globalGrains.get());
      var grainId = activeGrain.grainId();
      activeGrain.setGeneratedApiToken("pending");
      var roleList = document.getElementById("api-token-role");
      // TODO(cleanup): avoid using global ids; select a child of the current template instead
      var assignment = {allAccess: null};
      if (roleList && roleList.selectedIndex > 0) {
        assignment = {roleId: roleList.selectedIndex - 1};
      }
      Meteor.call("newApiToken", grainId, document.getElementById("api-token-petname").value,
                  assignment, false, undefined,
                  function (error, result) {
        if (error) {
          activeGrain.setGeneratedApiToken(undefined);
          window.alert("Failed to create token.\n" + error);
          console.error(error.stack);
        } else {
          activeGrain.setGeneratedApiToken(result.endpointUrl + "#" + result.token);
        }
      });
    },
    "click #resetApiToken": function (event) {
      var activeGrain = getActiveGrain(globalGrains.get());
      activeGrain.setGeneratedApiToken(undefined);
    },
    "click button.revoke-token": function (event) {
      Meteor.call("updateApiToken", event.currentTarget.getAttribute("data-token-id"),
                  {revoked: true});
    },

    "click .token-petname": function (event) {
      // TODO(soon): Find a less-annoying way to get this input, perhaps by allowing the user
      //   to edit the petname in place.
      var petname = window.prompt("Set new label:", this.petname);
      if (petname) {
        Meteor.call("updateApiToken", event.currentTarget.getAttribute("data-token-id"),
                    {petname: petname});
      }
    },
  });

  Template.grainSharePopup.events({
    "click .copy-me": copyMe,
    "click #share-grain-popup-closer": function (event) {
      Session.set("show-share-grain", false);
    },
    "click button.who-has-access": function (event, instance) {
      event.preventDefault();
      var closer = globalTopbar.addItem({
        name: "who-has-access",
        template: Template.whoHasAccess,
        popupTemplate: Template.whoHasAccessPopup,
        data: new ReactiveVar(instance.data),
        startOpen: true,
        onDismiss: function () {
          return "remove";
        }
      });
    },

    "click #privatize-grain": function (event) {
      Grains.update(this.grainId, {$set: {private: true}});
    },
  });

  Template.shareWithOthers.events({
    "click .sharable-link": function (event, instance) {
      instance.find(".share-tabs").setAttribute("data-which-tab", "sharable-link");
    },
    "click .send-invite": function (event, instance) {
      instance.find(".share-tabs").setAttribute("data-which-tab", "send-invite");
    },
  });

  Template.sharableLinkTab.events({
    "change .share-token-role": function (event, instance) {
      var success = instance.completionState.get().success;
      if (success) {
        var roleList = event.target;
        var assignment;
        if (roleList) {
          assignment = {roleId: roleList.selectedIndex};
        } else {
          assignment = {none: null};
        }
        Meteor.call("updateApiToken", success.id, {roleAssignment: assignment}, function (error) {
          if (error) {
            console.error(error.stack);
          }
        });
      }
    },
    "change .label": function (event, instance) {
      var success = instance.completionState.get().success;
      if (success) {
        var label = event.target.value;
        Meteor.call("updateApiToken", success.id, {petname: label}, function (error) {
          if (error) {
            console.error(error.stack);
          }
        });
      }
    },
    "submit form.new-share-token": function (event, instance) {
      event.preventDefault();
      if (!instance.completionState.get().clear) {
        return;
      }
      var currentGrain = getActiveGrain(globalGrains.get());
      var grainId = currentGrain.grainId();
      var roleList = event.target.getElementsByClassName("share-token-role")[0];
      var assignment;
      if (roleList) {
        assignment = {roleId: roleList.selectedIndex};
      } else {
        assignment = {none: null};
      }
      instance.completionState.set({"pending": true});
      Meteor.call("newApiToken", grainId, event.target.getElementsByClassName("label")[0].value,
                  assignment, true, undefined,
                  function (error, result) {
        if (error) {
          console.error(error.stack);
        } else {
          result.url = getOrigin() + "/shared/" + result.token;
          instance.completionState.set({"success": result});
        }
      });
    },
    "click .reset-share-token": function (event, instance) {
      instance.completionState.set({clear: true});
      instance.find("form").reset();
      instance.find("form option[data-default-selected=true]").selected = true;
    },
  });

  Template.grainPowerboxRequestPopup.events({
    "submit #powerbox-request-form": function (event) {
      event.preventDefault();
      var powerboxRequestInfo = this;
      Meteor.call("finishPowerboxRequest", event.target.token.value, powerboxRequestInfo.saveLabel,
        powerboxRequestInfo.grainId,
        function (err, token) {
          if (err) {
            powerboxRequestInfo.error.set(err.toString());
          } else {
            powerboxRequestInfo.source.postMessage(
              {
                rpcId: powerboxRequestInfo.rpcId,
                token: token
              }, powerboxRequestInfo.origin);
            powerboxRequestInfo.closer.close();
          }
        }
      );
    }
  });

  Template.grainPowerboxOfferPopup.events({
    "click button.dismiss": function (event) {
      var sessionId = Template.instance().data.sessionId;
      if (sessionId) {
        Meteor.call("finishPowerboxOffer", sessionId, function (err) {
          // TODO(someday): display the error nicely to the user
          if (err) {
            console.error(err);
          }
        });
      } else {
        // TODO(cleanup): This path is used by the admin UI. This is really hacky, though.
        Iron.controller().state.set("powerboxOfferUrl", null);
      }
    },
    "click .copy-me": copyMe
  });

<<<<<<< HEAD
  Template.grainSharePopup.onCreated(function () {
    this.currentMode = new ReactiveVar({"shareWithOthers": true});
  });

  Template.grainSharePopup.helpers({
    "currentMode": function() {
      return Template.instance().currentMode.get();
    },
    "currentGrain": function() {
      return getActiveGrain(globalGrains.get());
    }
  });

=======
>>>>>>> e23f9b4e
  Template.grain.onCreated(function () {
    this.originalPath = window.location.pathname + window.location.search;
    this.originalHash = window.location.hash;
  });

  Template.grainView.helpers({
    unpackedGrainState: function () {
      return mapGrainStateToTemplateData(this);
    }
  });

  Template.grain.helpers({
    currentGrain: function () {
      return getActiveGrain(globalGrains.get());
    },
    isOwner: function () {
      var current = getActiveGrain(globalGrains.get());
      return current && current.isOwner();
    },

    grainSize: function () {
      var current = getActiveGrain(globalGrains.get());
      var sizeBytes = current && current.size();
      if (sizeBytes !== undefined) {
        return "(" + prettySize(sizeBytes) + ")";
      } else {
        return "";
      }
    },

    setGrainWindowTitle:  function() {
      var current = getActiveGrain(globalGrains.get());
      if (current) {
        current.updateDocumentTitle();
      }
    },

    displayWebkeyButton: function () {
      // TODO: figure out what this should do
      return Meteor.userId() || !this.oldSharingModel;
    },

    showPowerboxOffer: function () {
      var current = getActiveGrain(globalGrains.get());
      if (current) {
        var session = Sessions.findOne({_id: current.sessionId()}, {fields: {powerboxView: 1}});
        return session && session.powerboxView && !!session.powerboxView.offer;
      }
      return false;
    },
  });

  Template.grainTitle.helpers({
    title: function () {
      var grain = getActiveGrain(globalGrains.get());
      // TODO(now): make this work with ApiTokens
      return (grain && grain.title()) || "Untitled grain";
    }
  });

  Template.grainApiTokenPopup.helpers({
    displayToken: function() {
      return !this.revoked && !this.expiresIfUnused && !this.parentToken;
    },
    existingTokens: function () {
      var current = getActiveGrain(globalGrains.get());
      return current && ApiTokens.find({grainId: current.grainId(), userId: Meteor.userId(),
                                        forSharing: {$ne: true},
                                        $or: [{owner: {webkey: null}},
                                              {owner: {$exists: false}}],
                                        expiresIfUnused: null});
    },
    generatedApiToken: function () {
      var current = getActiveGrain(globalGrains.get());
      return current && current.generatedApiToken();
    },
    generatedApiTokenPending: function() {
      var current = getActiveGrain(globalGrains.get());
      return (current && current.generatedApiToken()) == "pending";
    },
    viewInfo: function () {
      var current = getActiveGrain(globalGrains.get());
      return current && current.viewInfo();
    }
  });

  Template.whoHasAccessPopup.onCreated(function () {
    var instance = this;
    var currentGrain = getActiveGrain(globalGrains.get());
    instance.grainId = currentGrain.grainId();
    instance.transitiveShares = new ReactiveVar(null);
    this.resetTransitiveShares = function() {
      Meteor.call("transitiveShares", instance.grainId, function(error, downstream) {
        if (error) {
          console.error(error.stack);
        } else {
          var sharesByRecipient = {};
          downstream.forEach(function (token) {
            if (Match.test(token.owner, {user: Match.ObjectIncluding({userId: String})})) {
              var recipient = token.owner.user.userId;
              if (!sharesByRecipient[recipient]) {
                sharesByRecipient[recipient] = {recipient: recipient, shares: []};
              }
              var shares = sharesByRecipient[recipient].shares;
              if (!shares.some(function(share) { return share.userId === token.userId; })) {
                sharesByRecipient[recipient].shares.push(token);
              }
            }
          });
          var result = _.values(sharesByRecipient);
          if (result.length == 0) {
            result = {empty: true};
          }
          instance.transitiveShares.set(result);
        }
      });
    }
    this.resetTransitiveShares();
  });

  Template.whoHasAccessPopup.events({
    "change .share-token-role": function (event, instance) {
      var roleList = event.target;
      var assignment;
      if (roleList) {
        assignment = {roleId: roleList.selectedIndex};
      } else {
        assignment = {none: null};
      }
      Meteor.call("updateApiToken", roleList.getAttribute("data-token-id"),
                  {roleAssignment: assignment}, function (error) {
        if (error) {
          console.error(error.stack);
        }
      });
    },
    "click button.revoke-token": function (event, instance) {
      Meteor.call("updateApiToken", event.currentTarget.getAttribute("data-token-id"),
                  {revoked: true});
      instance.resetTransitiveShares();
    },
    "click .token-petname": function (event) {
      // TODO(soon): Find a less-annoying way to get this input, perhaps by allowing the user
      //   to edit the petname in place.
      var petname = window.prompt("Set new label:", this.petname);
      if (petname) {
        Meteor.call("updateApiToken", event.currentTarget.getAttribute("data-token-id"),
                    {petname: petname});
      }
    },
  });

  function isEmptyPermissionSet(permissionSet) {
    if (!permissionSet) {
      return true;
    }
    for (var ii = 0; ii < permissionSet.length; ++ii) {
      if (permissionSet[ii]) {
        return false;
      }
    }
    return true;
  }

  Template.whoHasAccessPopup.helpers({
    existingShareTokens: function () {
      return ApiTokens.find({grainId: Template.instance().grainId, userId: Meteor.userId(),
                             forSharing: true,
                             $or: [{owner: {webkey:null}},
                                   {owner: {$exists: false}}],
                            }).fetch();
    },
    getPetname: function () {
      if (this.petname) {
        return this.petname;
      } else {
        return "Unlabeled Link";
      }
    },
    displayName: function (userId) {
      var name = DisplayNames.findOne(userId);
      if (name) {
        return name.displayName;
      } else if (userId === Meteor.userId()) {
        return Meteor.user().profile.name + " (you)";
      } else {
        return "Unknown User (" + userId + ")";
      }
    },
    transitiveShares: function () {
      return Template.instance().transitiveShares.get();
    },
    indexedRoles: function () {
      var result = [];
      var instance = Template.instance();
      var currentGrain = getActiveGrain(globalGrains.get());
      var roles = currentGrain.viewInfo().roles;
      for (var ii = 0; ii < roles.length; ++ii) {
        result.push({idx: ii, title: roles[ii].title, verbPhrase: roles[ii].verbPhrase});
      }
      return result;
    },
    roleText: function () {
      if (this.verbPhrase) {
        return this.verbPhrase.defaultText;
      } else {
        return "is " + this.title.defaultText;
      }
    },
    hasCustomRole: function(token) {
      var role = token.roleAssignment;
      if ("roleId" in role &&
          isEmptyPermissionSet(role.addPermissions) &&
          isEmptyPermissionSet(role.removePermissions)) {
        return false;
      }
      return true;
    },
    hasCurrentRole: function(token) {
      var role = token.roleAssignment;
      if ("roleId" in role && role.roleId == this.idx &&
          isEmptyPermissionSet(role.addPermissions) &&
          isEmptyPermissionSet(role.removePermissions)) {
        return true;
      }
      return false;
    },
    displayToken: function() {
      return !this.revoked && !this.expiresIfUnused && !this.parentToken;
    },
    viewInfo: function() {
      var activeGrain = getActiveGrain(globalGrains.get());
      return activeGrain && activeGrain.viewInfo();
    },
  });

  Template.selectRole.helpers({
    roleText: function () {
      if (this.verbPhrase) {
        return this.verbPhrase.defaultText;
      } else {
        return "is " + this.title.defaultText;
      }
    },
  });

  Template.sharableLinkTab.onCreated(function () {
    this.completionState = new ReactiveVar({clear: true});
  });

  Template.emailInviteTab.onCreated(function () {
    this.completionState = new ReactiveVar({clear: true});
  });

  Template.sharableLinkTab.helpers({
    completionState: function() {
      var instance = Template.instance();
      return instance.completionState.get();
    }
  });
  Template.emailInviteTab.helpers({
    completionState: function() {
      var instance = Template.instance();
      return instance.completionState.get();
    },
  });

  Template.emailInviteTab.events({
    "submit form.email-invite": function (event, instance) {
      event.preventDefault();
      if (!instance.completionState.get().clear) {
        return;
      }
      var grainId = this.grainId;
      var title = this.title;

      // MailComposer accepts a comma-delimited list, but we want to split the list before
      // sending the mail because we want a separate token for each user. Moreover, users
      // will probably expect space-delimited lists to work, and when we eventually implement
      // autocompletion and inline validation, we expect that we will display a space-delimited
      // list. So we split on spaces here and allow MailComposer to clean up any stray commas.
      var emails = event.target.getElementsByClassName("emails")[0].value.split(" ");
      emails = emails.filter(function (email) { return email.length > 0;});
      if (emails.length == 0) {
        return;
      }
      var roleList = event.target.getElementsByClassName("share-token-role")[0];
      var assignment;
      if (roleList) {
        assignment = {roleId: roleList.selectedIndex};
      } else {
        assignment = {none: null};
      }
      var message = event.target.getElementsByClassName("personal-message")[0].value;
      instance.completionState.set({pending: true});

      // HTML-escape the message.
      var div = document.createElement('div');
      div.appendChild(document.createTextNode(message));
      var htmlMessage = div.innerHTML.replace(/\n/g, "<br>");

      Meteor.call("inviteUsersToGrain", getOrigin(), grainId, title, assignment, emails,
                  {text: message, html: htmlMessage}, function (error, result) {
        if (error) {
          instance.completionState.set({error: error.toString()});
        } else {
          if (result.failures.length > 0) {
            var message = "Failed to send to: ";
            for (var ii = 0; ii < result.failures.length; ++ii) {
              if (ii != 0) {
                message += ", ";
              }
              message += result.failures[ii].email;
            }
            instance.completionState.set({error: message});
          } else {
            instance.completionState.set({success: "success"});
          }
        }
      });
    },
    "click .reset-invite": function (event, instance) {
      instance.completionState.set({clear: true});
      instance.find("form").reset();
      instance.find("form option[data-default-selected=true]").selected = true;
    },
  });

  Template.grainPowerboxOfferPopup.helpers({
    powerboxOfferUrl: function () {
      if (this.powerboxOfferUrl) {
        // TODO(cleanup): This path is used by the admin UI. This is really hacky, though.
        return this.powerboxOfferUrl;
      }

      var session = Sessions.findOne({_id: this.sessionId}, {fields: {powerboxView: 1}});
      return session && session.powerboxView && session.powerboxView.offer;
    },
  });

  /*
  function setCurrentSessionId(sessionId, appOrigin, grainId) {

    if (currentSessionGrainSizeSubscription) {
      currentSessionGrainSizeSubscription.stop();
      currentSessionGrainSizeSubscription = undefined;
    }
    currentSessionId = sessionId;
    currentAppOrigin = appOrigin;
    currentGrainId = grainId;
    if (sessionId) {
      currentSessionGrainSizeSubscription = Meteor.subscribe("grainSize", sessionId);
    }
  }
  */

  // Send a keep-alive for each grain every now and then.
  Meteor.setInterval(function () {
    var grains = globalGrains.get();
    if (!grains) return;
    grains.forEach(function (grain) {
      if (grain.sessionId()) {
        // TODO(soon):  Investigate what happens in background tabs.  Maybe arrange to re-open the
        //   app if it dies while in the background.
        console.log("keepalive: ", new Date());
        Meteor.call("keepSessionAlive", grain.sessionId(), function (error, result) {
          if (!result) {
            // TODO(soon):  Make a UI for this.
            //   Hmm... Actually this may not be a real problem since the grain will be restarted
            //   on the next request. The only real problem is if the proxy has been removed on the
            //   server side, so perhaps check for that.
            console.error("Session seems to have died.  Please reload to fix.");
          }
        });
      }
    });
  }, 60000);

  // Message handler for changing path in user's URL bar
  Meteor.startup(function () {
    var messageListener = function (event) {
      if (event.origin === getOrigin()) {
        // Meteor likes to postMessage() to itself sometimes, so we ignore these messages.
        return;
      }

      // Look up the grain index of which grain this postmessage came from, so we can map behavior
      // into that particular grain's state
      var grains = globalGrains.get();
      var senderGrainIndex = grainOriginToIndex(grains, event.origin);
      if (senderGrainIndex == -1) {
        // We got a postMessage from an origin that is not a grain we currently believe is open.
        // Ignore it.
        console.log("ignoring postmessage from unrecognized origin", event.origin);
        return;
      }
      var senderGrain = grains[senderGrainIndex];

      /* disabled because multi-grain breaks things
      if (event.origin !== currentAppOrigin) {
        // TODO: better handling of multiple grain postMessage() calls.
        // setPath should only change the window state if it's the currently-open grain.
        // setTitle should set the title of the sending origin's state, not a singleton global.
        // renderTemplate should always work.
        // powerboxRequest...I'm not sure yet.
        return;
      }
      */
      if (event.data.setPath) {
        // TOOD(now): fix this
        var prefix = senderGrain.rootPath.match("/[^/]*/[^/]*")[0];
        if (prefix.lastIndexOf("/grain/", 0) !== 0 &&
            prefix.lastIndexOf("/shared/", 0) !== 0) {
          throw new Error("Don't know how to add in-grain path to current URL. " +
                          "This is a bug in Sandstorm; please file a report.");
        }

        senderGrain.rootPath = prefix + event.data.setPath;
        if (senderGrain.isActive()) {
          window.history.replaceState({}, "", prefix + event.data.setPath);
        }
        senderGrain.dep.changed();
      } else if (event.data.setTitle) {
        senderGrain.setFrameTitle(event.data.setTitle);
      } else if (event.data.renderTemplate) {
        // Request creation of a single-use template with a privileged API token.
        // Why?  Apps should not be able to obtain capabilities-as-keys to
        // themselves directly, because those can be leaked through an
        // arbitrary bit stream or covert channel.  However, apps often need a
        // way to provide instructions to users to copy/paste with some
        // privileged token contained within.  By providing this templating in
        // the platform, we can ensure that the token is only visible to the
        // shell's origin.
        var call = event.data.renderTemplate;
        check(call, Object);
        var rpcId = call.rpcId;
        try {
          check(call, {rpcId: String, template: String, petname: Match.Optional(String),
                       roleAssignment: Match.Optional(roleAssignmentPattern),
                       forSharing: Match.Optional(Boolean)});
        } catch (error) {
          event.source.postMessage({rpcId: rpcId, error: error.toString()}, event.origin);
          return;
        }
        var template = call.template;
        var petname = "connected external app";
        if (call.petname) {
          petname = call.petname;
        }
        var assignment = {allAccess: null};
        if (call.roleAssignment) {
          assignment = call.roleAssignment;
        }
        var forSharing = call.forSharing ? call.forSharing : false;
        // Tokens expire by default in 5 minutes from generation date
        var selfDestructDuration = 5 * 60 * 1000;

        var rawParentToken;
        if (Router.current().route.getName() === "shared") {
          rawParentToken = Router.current().params.token;
        }
        Meteor.call("newApiToken", senderGrain.grainId(), petname, assignment, forSharing,
                    selfDestructDuration, rawParentToken, function (error, result) {
          if (error) {
            event.source.postMessage({rpcId: rpcId, error: error.toString()}, event.origin);
          } else {
            var tokenId = result.token;
            // Generate random key id2.
            var id2 = Random.secret();
            // Store apitoken id1 and template in session storage in the offer
            // template namespace under key id2.
            var key = "offerTemplate" + id2;
            var renderedTemplate = template.replace(/\$API_TOKEN/g, tokenId)
                                           .replace(/\$API_HOST/g, makeWildcardHost("api"));
            sessionStorage.setItem(key, JSON.stringify({
                "token": tokenId,
                "renderedTemplate": renderedTemplate,
                "expires": Date.now() + selfDestructDuration
              })
            );
            sessionStorage.setItem("apiHost", makeWildcardHost("api"));

            // Send message to event.source with URL containing id2
            templateLink = window.location.origin + "/offer-template.html#" + id2;
            event.source.postMessage({rpcId: rpcId, uri: templateLink}, event.origin);
          }
        });
      } else if (event.data.powerboxRequest) {
        // TODO(now): make this work with GrainView
        var powerboxRequest = event.data.powerboxRequest;
        check(powerboxRequest, Object);
        var rpcId = powerboxRequest.rpcId;

        var powerboxRequestInfo = {
          source: event.source,
          rpcId: rpcId,
          grainId: currentGrainId,
          origin: event.origin,
          saveLabel: powerboxRequest.saveLabel,
          error: new ReactiveVar(null)
        };

        powerboxRequestInfo.closer = globalTopbar.addItem({
          name: "request",
          template: Template.grainPowerboxRequest,
          popupTemplate: Template.grainPowerboxRequestPopup,
          data: new ReactiveVar(powerboxRequestInfo),
          startOpen: true,
          onDismiss: function () {
            powerboxRequestInfo.source.postMessage(
              {
                rpcId: powerboxRequestInfo.rpcId,
                error: "User canceled request"
              }, powerboxRequestInfo.origin);
            return "remove";
          }
        });
      } else {
        console.log("postMessage from app not understood: " + event.data);
        console.log(event);
      }
    };

    window.addEventListener("message", messageListener, false);
  });
}

if (Meteor.isClient) {
  function maybeScrollLog() {
    var elem = document.getElementById("grainLog");
    if (elem) {
      // The log already exists. It's about to be updated. Check if it's scrolled to the bottom
      // before the update.
      if (elem.scrollHeight - elem.scrollTop === elem.clientHeight) {
        // Indeed, so we want to scroll it back to the bottom after the update.
        Tracker.afterFlush(function () { scrollLogToBottom(elem); });
      }
    } else {
      // No element exists yet, but it's probably about to be created, in which case we definitely
      // want to scroll it.
      Tracker.afterFlush(function () {
        var elem2 = document.getElementById("grainLog");
        if (elem2) scrollLogToBottom(elem2);
      });
    }
  }

  function scrollLogToBottom(elem) {
    elem.scrollTop = elem.scrollHeight;
  }
}

function makeGrainIdActive(grainId) {
  console.log("making grain " + grainId + " active");
  var grains = globalGrains.get();
  for (var i = 0 ; i < grains.length ; i++) {
    var grain = grains[i];
    if (grain.grainId() === grainId) {
      if (!grain.isActive()) {
        grain.setActive(true);
      }
    } else {
      if (grain.isActive()) {
        grain.setActive(false);
      }
    }
  }
}

function getActiveGrain(grains) {
  var idx = activeGrainIndex(grains);
  return idx == -1 ? undefined : grains[idx];
}

function activeGrainIndex(grains) {
  for (var i = 0; i < grains.length ; i++) {
    if (grains[i].isActive()) {
      return i;
    }
  }
  return -1;
}

function grainOriginToIndex(grains, origin) {
  for (var i = 0; i < grains.length ; i++) {
    if (grains[i].origin() === origin) {
      return i;
    }
  }
  return -1;
}

function grainIdToIndex(grains, grainId) {
  for (var i = 0; i < grains.length ; i++) {
    var grain = grains[i];
    if (grains[i].grainId() === grainId) {
      return i;
    }
  }
  return -1;
}

function mapGrainStateToTemplateData(grainState) {
  var templateData = {
    grainId: grainState.grainId(),
    active: grainState.isActive(),
    title: grainState.title(),
    error: grainState.error(),
    appOrigin: grainState.origin(),
    hasNotLoaded: !(grainState.hasLoaded()),
    sessionId: grainState.sessionId(),
    path: encodeURIComponent(grainState._originalPath || ""), //TODO: cleanup
    hash: grainState._originalHash || "", // TODO: cleanup
    interstitial: grainState.shouldShowInterstitial(),
    token: grainState.token(),
    viewInfo: grainState.viewInfo(),
  };
  console.log(templateData);
  return templateData;
}

GrainLog = new Mongo.Collection("grainLog");
// Pseudo-collection created by subscribing to "grainLog", implemented in proxy.js.

Router.map(function () {
  this.route("newGrain", {
    path: "/grain/new",
    data: function () {
      return new SandstormAppList(globalDb, globalQuotaEnforcer);
    },
  });
  this.route("selectGrain", {
    path: "/grain",
    data: function () {
      return new SandstormGrainList(globalDb, globalQuotaEnforcer);
    },
  });
  this.route("grain", {
    path: "/grain/:grainId/:path(.*)?",

    waitOn: function () {
      var subscriptions = [
        Meteor.subscribe("grainTopBar", this.params.grainId),
        // Needed to show the app icon and app title (accessibility text) in the sidebar.
        Meteor.subscribe("packageByGrainId", this.params.grainId),
        Meteor.subscribe("devApps"),
      ];
      return subscriptions;
    },

    onRun: function () {
      var grainId = this.params.grainId;
      var path = this.params.path;
      var query = this.params.query;
      var hash = this.params.hash;
      var grains = globalGrains.get();
      var grainIndex = grainIdToIndex(grains, grainId);
      if (grainIndex == -1) {
        // The element we need to attach our Blaze view to may not exist yet.
        // In that case, defer creating the GrainView until we're sure it's
        // had a chance to render.
        var openView = function openView() {
          var mainContentElement = document.querySelector("body>.main-content");
          if (mainContentElement) {
            var grains = globalGrains.get();
            var grainToOpen = new GrainView(grainId, path, query, hash, undefined,
                mainContentElement);
            grainToOpen.openSession();
            grainIndex = grains.push(grainToOpen) - 1;
            globalGrains.set(grains);
            makeGrainIdActive(grainId);
          } else {
            Meteor.defer(openView);
          }
        };
        openView();
      } else {
        makeGrainIdActive(grainId);
      }
      this.next();
    },

    onStop: function () {
      globalGrains.get().forEach(function (grain) {
        if (grain.isActive()) {
          grain.setActive(false);
        }
      });
    }
  });

  this.route("/shared/:token/:path(.*)?", {
    name: "shared",
    template: "grain",

    waitOn: function () {
      return [
        Meteor.subscribe("devApps"),
        Meteor.subscribe("tokenInfo", this.params.token),

        Meteor.subscribe("grainsMenu"),
        // This subscription gives us the data we need for deciding whether to automatically reveal
        // our identity.
        // TODO(soon): Subscribe to contacts instead.
      ];
    },

    onRun: function () {
      var token = this.params.token;
      var path = this.params.path;
      var query = this.params.query;
      var hash = this.params.hash;

      Tracker.autorun(function() {
        var tokenInfo = TokenInfo.findOne({_id: token});
        if (tokenInfo && tokenInfo.apiToken) {
          console.log("valid");
          var grainId = tokenInfo.apiToken.grainId;
          if (!Grains.findOne({_id: grainId, userId: Meteor.userId()}) &&
              !ApiTokens.findOne({userId: tokenInfo.userId, "owner.user.userId": Meteor.userId()})) {
            // The user neither owns the grain nor holds any sturdyrefs from this sharer.
            // Therefore, we ask whether they would like to go incognito.
            // TODO(soon): Base this decision on the contents of the Contacts collection.
          }
          var grains = globalGrains.get();
          var grainIndex = grainIdToIndex(grains, grainId);
          if (grainIndex == -1) {
            var openView = function openView() {
              var mainContentElement = document.querySelector("body>.main-content");
              if (mainContentElement) {
                var grains = globalGrains.get();
                var grainToOpen = new GrainView(grainId, path, query, hash, token,
                    mainContentElement);
                grainToOpen.openSession();
                grainIndex = grains.push(grainToOpen) - 1;
                globalGrains.set(grains);
                makeGrainIdActive(grainId);
              } else {
                Meteor.defer(openView);
              }
            };
            openView();
          } else {
            makeGrainIdActive(grainId);
          }

          var currentGrain = getActiveGrain(grains);
          if (!currentGrain.shouldShowInterstitial() && currentGrain.sessionStatus() == "closed") {
            currentGrain.openSession();
          }
        } else {
          console.log("invalid");
        }
      });
      this.next();
    },

    onStop: function () {
      globalGrains.get().forEach(function (grain) {
        if (grain.isActive()) {
          grain.setActive(false);
        }
      });
    }
  });

  this.route("grainLog", {
    path: "/grainlog/:grainId",
    layoutTemplate: "noLayout",

    waitOn: function () {
      return [
        Meteor.subscribe("grainTopBar", this.params.grainId),
        Meteor.subscribe("grainLog", this.params.grainId)
      ];
    },

    data: function () {
      if (this.ready()) {
        maybeScrollLog();
        var grain = Grains.findOne(this.params.grainId);
        return {
          title: grain ? grain.title : "(deleted grain)",
          html: AnsiUp.ansi_to_html(GrainLog.find({}, {$sort: {_id: 1}})
              .map(function (entry) { return entry.text; })
              .join(""), {use_classes:true})
        };
      }
    }
  });
});<|MERGE_RESOLUTION|>--- conflicted
+++ resolved
@@ -592,22 +592,12 @@
     "click .copy-me": copyMe
   });
 
-<<<<<<< HEAD
-  Template.grainSharePopup.onCreated(function () {
-    this.currentMode = new ReactiveVar({"shareWithOthers": true});
-  });
-
   Template.grainSharePopup.helpers({
-    "currentMode": function() {
-      return Template.instance().currentMode.get();
-    },
     "currentGrain": function() {
       return getActiveGrain(globalGrains.get());
     }
   });
 
-=======
->>>>>>> e23f9b4e
   Template.grain.onCreated(function () {
     this.originalPath = window.location.pathname + window.location.search;
     this.originalHash = window.location.hash;
