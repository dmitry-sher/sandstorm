// Sandstorm - Personal Cloud Sandbox
// Copyright (c) 2014 Sandstorm Development Group, Inc. and contributors
// All rights reserved.
//
// Licensed under the Apache License, Version 2.0 (the "License");
// you may not use this file except in compliance with the License.
// You may obtain a copy of the License at
//
//   http://www.apache.org/licenses/LICENSE-2.0
//
// Unless required by applicable law or agreed to in writing, software
// distributed under the License is distributed on an "AS IS" BASIS,
// WITHOUT WARRANTIES OR CONDITIONS OF ANY KIND, either express or implied.
// See the License for the specific language governing permissions and
// limitations under the License.

// This file defines the database schema.

// Useful for debugging: Set the env variable LOG_MONGO_QUERIES to have the server write every
// query it makes, so you can see if it's doing queries too often, etc.
if (Meteor.isServer && process.env.LOG_MONGO_QUERIES) {
  const oldFind = Mongo.Collection.prototype.find;
  Mongo.Collection.prototype.find = function () {
    console.log(this._prefix, arguments);
    return oldFind.apply(this, arguments);
  };
}

// Helper so that we don't have to if (Meteor.isServer) before declaring indexes.
if (Meteor.isServer) {
  Mongo.Collection.prototype.ensureIndexOnServer = Mongo.Collection.prototype._ensureIndex;
} else {
  Mongo.Collection.prototype.ensureIndexOnServer = function () {};
}

// TODO(soon): Systematically go through this file and add ensureIndexOnServer() as needed.

// Users = new Mongo.Collection("users");
// The users collection is special and can be accessed through `Meteor.users`.
// See https://docs.meteor.com/#/full/meteor_users.
//
// There are two distinct types of entries in the users collection: identities and accounts. An
// identity contains personal profile information and typically includes some intrinsic method for
// authenticating as the owner of that information.
//
// An account is an owner of app actions, grains, contacts, notifications, and payment info.
// Each account can have multiple identities linked to it. To log in as an account you must first
// authenticate as one of its linked identities.
//
// Every user contains the following fields:
//   _id: Unique string ID. For accounts, this is random. For identities, this is the globally
//        stable SHA-256 ID of this identity, hex-encoded.
//   createdAt: Date when this entry was added to the collection.
//   lastActive: Date of the user's most recent interaction with this Sandstorm server.
//   services: Object containing login data used by Meteor authentication services.
//   expires: Date when this user should be deleted. Only present for demo users.
//   upgradedFromDemo: If present, the date when this user was upgraded from being a demo user.
//                     TODO(cleanup): Unlike other dates in our database, this is stored as a number
//                     rather than as a Date object. We should fix that.
//   appDemoId: If present and non-null, then the user is a demo user who arrived via an /appdemo/
//              link. This field contains the app ID of the app that the user started out demoing.
//              Unlike the `expires` field, this field is not cleared when the user upgrades from
//              being a demo user.
//
// Identity users additionally contain the following fields:
//   profile: Object containing the data that will be shared with users and grains that come into
//            contact with this identity. Includes the following fields:
//       service: String containing the name of this identity's authentication method.
//       name: String containing the chosen display name of the identity.
//       handle: String containing the identity's preferred handle.
//       picture: _id into the StaticAssets table for the identity's picture. If not present,
//                an identicon will be used.
//       pronoun: One of "male", "female", "neutral", or "robot".
//   unverifiedEmail: If present, a string containing an email address specified by the user.
//   referredBy: ID of the Account that referred this Identity.
//
// Account users additionally contain the following fields:
//   loginIdentities: Array of identity objects, each of which may include the following fields.
//       id: The globally-stable SHA-256 ID of this identity, hex-encoded.
//   nonloginIdentities: Array of identity objects, of the same form as `loginIdentities`. We use
//                       a separate array here so that we can use a Mongo index to enforce the
//                       invariant that an identity only be a login identity for a single account.
//   primaryEmail: String containing this account's primary email address. Must be a verified adress
//                 of one of this account's linked identities. Call SandstormDb.getUserEmails()
//                 to do this checking automatically.
//   isAdmin: Boolean indicating whether this account is allowed to access the Sandstorm admin panel.
//   signupKey: If this is an invited user, then this field contains their signup key.
//   signupNote: If the user was invited through a link, then this field contains the note that the
//               inviter admin attached to the key.
//   signupEmail: If the user was invited by email, then this field contains the email address that
//                the invite was sent to.
//   hasCompletedSignup: True if this account has confirmed its profile and agreed to this server's
//                       terms of service.
//   plan: _id of an entry in the Plans table which determines the user's quota.
//   planBonus: {storage, compute, grains} bonus amounts to add to the user's plan. The payments
//              module writes data here; we merely read it. Missing fields should be treated as
//              zeroes. Does not yet include referral bonus, which is calculated separately.
//              TODO(cleanup): Use for referral bonus too.
//   storageUsage: Number of bytes this user is currently storing.
//   payments: Object defined by payments module, if loaded.
//   dailySentMailCount: Number of emails sent by this user today; used to limit spam.
//   referredByComplete: ID of the Account that referred this Account. If this is set, we
//                        stop writing new referredBy values onto Identities for this account.
//   referredCompleteDate: The Date at which the completed referral occurred.
//   referredIdentityIds: List of Identity IDs that this Account has referred. This is used for
//                        reliably determining which Identity's names are safe to display.
//   experiments: Object where each field is an experiment that the user is in, and each value
//           is the parameters for that experiment. Typically, the value simply names which
//           experiment group which the user is in, where "control" is one group. If an experiment
//           is not listed, then the user should not be considered at all for the purpose of that
//           experiment. Each experiment may define a point in time where users not already in the
//           experiment may be added to it and assigned to a group (for example, at user creation
//           time). Current experiments:
//       firstTimeBillingPrompt: Value is "control" or "test". Users are assigned to groups at
//               account creation on servers where billing is enabled (i.e. Oasis). Users in the
//               test group will see a plan selection dialog and asked to make an explitic choice
//               (possibly "free") before they can create grains (but not when opening someone
//               else's shared grain). The goal of the experiment is to determine whether this
//               prompt scares users away -- and also whether it increases paid signups.
//   stashedOldUser: A complete copy of this user from before the accounts/identities migration.
//                   TODO(cleanup): Delete this field once we're sure it's safe to do so.

Meteor.users.ensureIndexOnServer("services.google.email", { sparse: 1 });
Meteor.users.ensureIndexOnServer("services.github.emails.email", { sparse: 1 });
Meteor.users.ensureIndexOnServer("services.email.email", { unique: 1, sparse: 1 });
Meteor.users.ensureIndexOnServer("loginIdentities.id", { unique: 1, sparse: 1 });
Meteor.users.ensureIndexOnServer("nonloginIdentities.id", { sparse: 1 });
Meteor.users.ensureIndexOnServer("services.google.id", { unique: 1, sparse: 1 });
Meteor.users.ensureIndexOnServer("services.github.id", { unique: 1, sparse: 1 });

// TODO(cleanup): This index is obsolete; delete it.
Meteor.users.ensureIndexOnServer("identities.id", { unique: 1, sparse: 1 });

Packages = new Mongo.Collection("packages");
// Packages which are installed or downloading.
//
// Each contains:
//   _id:  128-bit prefix of SHA-256 hash of spk file, hex-encoded.
//   status:  String.  One of "download", "verify", "unpack", "analyze", "ready", "failed", "delete"
//   progress:  Float.  -1 = N/A, 0-1 = fractional progress (e.g. download percentage),
//       >1 = download byte count.
//   error:  If status is "failed", error message string.
//   manifest:  If status is "ready", the package manifest.  See "Manifest" in package.capnp.
//   appId:  If status is "ready", the application ID string.  Packages representing different
//       versions of the same app have the same appId.  The spk tool defines the app ID format
//       and can cryptographically verify that a package belongs to a particular app ID.
//   shouldCleanup:  If true, a reference to this package was recently dropped, and the package
//       collector should at some point check whether there are any other references and, if not,
//       delete the package.
//   url:  When status is "download", the URL from which the SPK can be obtained, if provided.
//   isAutoUpdated: This package was downloaded as part of an auto-update. We shouldn't clean it up
//     even if it has no users.
//   authorPgpKeyFingerprint: Verified PGP key fingerprint (SHA-1, hex, all-caps) of the app
//     packager.

DevPackages = new Mongo.Collection("devpackages");
// List of packages currently made available via the dev tools running on the local machine.
// This is normally empty; the only time it is non-empty is when a developer is using the spk tool
// on the local machine to publish an under-development app to this server. That should only ever
// happen on developers' desktop machines.
//
// While a dev package is published, it automatically appears as installed by every user of the
// server, and it overrides all packages with the same application ID. If any instances of those
// packages are currently open, they are killed and reset on publish.
//
// When the dev tool disconnects, the package is automatically unpublished, and any open instances
// are again killed and refreshed.
//
// Each contains:
//   _id:  The package ID string (as with Packages._id).
//   appId: The app ID this package is intended to override (as with Packages.appId).
//   timestamp:  Time when the package was last updated. If this changes while the package is
//     published, all running instances are reset. This is used e.g. to reset the app each time
//     changes are made to the source code.
//   manifest:  The app's manifest, as with Packages.manifest.

UserActions = new Mongo.Collection("userActions");
// List of actions that each user has installed which create new grains.  Each app may install
// some number of actions (usually, one).
//
// Each contains:
//   _id:  random
//   userId:  User who has installed this action.
//   packageId:  Package used to run this action.
//   appId:  Same as Packages.findOne(packageId).appId; denormalized for searchability.
//   appTitle:  Same as Packages.findOne(packageId).manifest.appTitle; denormalized so
//       that clients can access it without subscribing to the Packages collection.
//   appVersion:  Same as Packages.findOne(packageId).manifest.appVersion; denormalized for
//       searchability.
//   appMarketingVersion:  Human-readable presentation of the app version, e.g. "2.9.17"
//   title: JSON-encoded LocalizedText title for this action, e.g.
//       `{defaultText: "New Spreadsheet"}`.
//   nounPhrase: JSON-encoded LocalizedText describing what is created when this action is run.
//   command:  Manifest.Command to run this action (see package.capnp).

Grains = new Mongo.Collection("grains");
// Grains belonging to users.
//
// Each contains:
//   _id:  random
//   packageId:  _id of the package of which this grain is an instance.
//   appId:  Same as Packages.findOne(packageId).appId; denormalized for searchability.
//   appVersion:  Same as Packages.findOne(packageId).manifest.appVersion; denormalized for
//       searchability.
//   userId: The _id of the account that owns this grain.
//   identityId: The identity with which the owning account prefers to open this grain.
//   title:  Human-readable string title, as chosen by the user.
//   lastUsed:  Date when the grain was last used by a user.
//   private: If true, then knowledge of `_id` does not suffice to open this grain.
//   cachedViewInfo: The JSON-encoded result of `UiView.getViewInfo()`, cached from the most recent
//                   time a session to this grain was opened.
//
// The following fields *might* also exist. These are temporary hacks used to implement e-mail and
// web publishing functionality without powerbox support; they will be replaced once the powerbox
// is implemented.
//   publicId:  An id used to publicly identify this grain. Used e.g. to route incoming e-mail and
//       web publishing. This field is initialized when first requested by the app.

RoleAssignments = new Mongo.Collection("roleAssignments");
// *OBSOLETE* Before `user` was a variant of ApiTokenOwner, this collection was used to store edges
// in the permissions sharing graph. This functionality has been subsumed by the ApiTokens
// collection.

Contacts = new Mongo.Collection("contacts");
// Edges in the social graph.
//
// If Alice has Bob as a contact, then she is allowed to see Bob's profile information and Bob
// will show up in her user-picker UI for actions like share-by-identity.
//
// Contacts are not symmetric. Bob might be one of Alice's contacts even if Alice is not one of
// Bob's.
//
// Each contains:
//   _id: random
//   ownerId: The accountId of the user account who owns this contact.
//   petname: Human-readable label chosen by and only visible to the owner. Uniquely identifies
//            the contact to the owner.
//   created: Date when this contact was created.
//   identityId: The `_id` of the user whose contact info this contains.

Sessions = new Mongo.Collection("sessions");
// UI sessions open to particular grains.  A new session is created each time a user opens a grain.
//
// Each contains:
//   _id:  random
//   grainId:  _id of the grain to which this session is connected.
//   hostId: ID part of the hostname from which this grain is being served. I.e. this replaces the
//       '*' in WILDCARD_HOST.
//   timestamp:  Time of last keep-alive message to this session.  Sessions time out after some
//       period.
//   userId:  User ID of the user who owns this session.
//   identityId:  Identity ID of the user who owns this session.
//   hashedToken: If the session is owned by an anonymous user, the _id of the entry in ApiTokens
//       that was used to open it. Note that for old-style sharing (i.e. when !grain.private),
//       anonymous users can get access without an API token and so neither userId nor hashedToken
//       are present.
//   powerboxView: If present, this is a view that should be presented as part of a powerbox
//       interaction.
//     offer: The webkey that corresponds to cap that was passed to the `offer` RPC.
//   viewInfo: The UiView.ViewInfo corresponding to the underlying UiSession. This isn't populated
//       until newSession is called on the UiView.
//   permissions: The permissions for the current identity on this UiView. This isn't populated
//       until newSession is called on the UiView.
//   hasLoaded: Marked as true by the proxy when the underlying UiSession has responded to its first
//       request

SignupKeys = new Mongo.Collection("signupKeys");
// Invite keys which may be used by users to get access to Sandstorm.
//
// Each contains:
//   _id:  random
//   used:  Boolean indicating whether this key has already been consumed.
//   note:  Text note assigned when creating key, to keep track of e.g. whom the key was for.
//   email: If this key was sent as an email invite, the email address to which it was sent.

ActivityStats = new Mongo.Collection("activityStats");
// Contains usage statistics taken on a regular interval. Each entry is a data point.
//
// Each contains:
//   timestamp: Date when measurements were taken.
//   daily: Contains stats counts pertaining to the last day before the sample time.
//   weekly: Contains stats counts pertaining to the last seven days before the sample time.
//   monthly: Contains stats counts pertaining to the last thirty days before the timestamp.
//
// Each of daily, weekly, and monthly contains:
//   activeUsers: The number of unique users who have used a grain on the server in the time
//       interval. Only counts logged-in users.
//   demoUsers: Demo users.
//   appDemoUsers: Users that came in through "app demo".
//   activeGrains: The number of unique grains that have been used in the time interval.
//   apps: An object indexed by app ID recording, for each app:
//       owners: Number of unique owners of this app (counting only grains that still exist).
//       sharedUsers: Number of users who have accessed other people's grains of this app (counting
//         only grains that still exist).
//       grains: Number of active grains of this app (that still exist).
//       deleted: Number of non-demo grains of this app that were deleted.
//       demoed: Number of demo grains created and expired.
//       appDemoUsers: Number of app demos initiated with this app.

DeleteStats = new Mongo.Collection("deleteStats");
// Contains records of objects that were deleted, for stat-keeping purposes.
//
// Each contains:
//   type: "grain" or "user" or "demoGrain" or "demoUser" or "appDemoUser"
//   lastActive: Date of the user's or grain's last activity.
//   appId: For type = "grain", the app ID of the grain. For type = "appDemoUser", the app ID they
//     arrived to demo. For others, undefined.

FileTokens = new Mongo.Collection("fileTokens");
// Tokens corresponding to backup files that are currently stored on the server. A user receives
// a token when they create a backup file (either by uploading it, or by backing up one of their
// grains) and may use the token to read the file (either to download it, or to restore a new
// grain from it).
//
// Each contains:
//   _id:       The unguessable token string.
//   name:      Suggested filename.
//   timestamp: File creation time. Used to figure out when the token and file should be wiped.

ApiTokens = new Mongo.Collection("apiTokens");
// Access tokens for APIs exported by apps.
//
// Originally API tokens were only used by external users through the HTTP API endpoint. However,
// now they are also used to implement SturdyRefs, not just held by external users, but also when
// an app holds a SturdyRef to another app within the same server. See the various `save()`,
// `restore()`, and `drop()` methods in `grain.capnp` (on `SandstormApi`, `AppPersistent`, and
// `MainView`) -- the fields of type `Data` are API tokens.
//
// Each contains:
//   _id:       A SHA-256 hash of the token, base64-encoded.
//   grainId:   The grain servicing this API. (Not present if the API isn't serviced by a grain.)
//   identityId: For UiView capabilities, this is the identity for which the view is attenuated.
//              That is, the UiView's newSession() method will intersect the requested permissions
//              with this identity's permissions before forwarding on to the underlying app. If
//              `identityId` is not present, then no identity attenuation is applied, i.e. this is
//              a raw UiView as implemented by the app. (The `roleAssignment` field, below, may
//              still apply. For non-UiView capabilities, `identityId` is never present. Note that
//              this is NOT the identity against which the `requiredPermissions` parameter of
//              `SandstormApi.restore()` is checked; that would be `owner.grain.introducerIdentity`.
//   accountId: For tokens where `identityId` is set, the `_id` (in the Users table) of the account
//              that created the token.
//   roleAssignment: If this API token represents a UiView, this field contains a JSON-encoded
//              Grain.ViewSharingLink.RoleAssignment representing the permissions it carries. These
//              permissions will be intersected with those held by `identityId` when the view is
//              opened.
//   forSharing: If true, requests sent to the HTTP API endpoint with this token will be treated as
//              anonymous rather than as directly associated with `identityId`. This has no effect
//              on the permissions granted.
//   objectId:  If present, this token represents an arbitrary Cap'n Proto capability exported by
//              the app or its supervisor (whereas without this it strictly represents UiView).
//              sturdyRef is the JSON-encoded SupervisorObjectId (defined in `supervisor.capnp`).
//              Note that if the SupervisorObjectId contains an AppObjectId, that field is
//              treated as type AnyPointer, and so encoded as a raw Cap'n Proto message.
//   frontendRef: If present, this token actually refers to an object implemented by the front-end,
//              not a particular grain. (`grainId` and `identityId` are not set.) This is an object
//              containing exactly one of the following fields:
//       notificationHandle: A `Handle` for an ongoing notification, as returned by
//                           `NotificationTarget.addOngoing`. The value is an `_id` from the
//                           `Notifications` collection.
//       ipNetwork: An IpNetwork capability that is implemented by the frontend. Eventually, this
//                  will be moved out of the frontend and into the backend, but we'll migrate the
//                  database when that happens. This field contains the boolean true to signify that
//                  it has been set.
//       ipInterface: Ditto IpNetwork, except it's an IpInterface.
//   parentToken: If present, then this token represents exactly the capability represented by
//              the ApiToken with _id = parentToken, except possibly (if it is a UiView) attenuated
//              by `roleAssignment` (if present). To facilitate permissions computations, if the
//              capability is a UiView, then `grainId` is set to the backing grain, `identityId`
//              is set to the identity that shared the view, and `accountId` is set to the account
//              that shared the view. Neither `objectId` nor `frontendRef` is present when
//              `parentToken` is present.
//   petname:   Human-readable label for this access token, useful for identifying tokens for
//              revocation. This should be displayed when visualizing incoming capabilities to
//              the grain identified by `grainId`.
//   created:   Date when this token was created.
//   revoked:   If true, then this sturdyref has been revoked and can no longer be restored. It may
//              become un-revoked in the future.
//   expires:   Optional expiration Date. If undefined, the token does not expire.
//   owner:     A `ApiTokenOwner` (defined in `supervisor.capnp`, stored as a JSON object)
//              as passed to the `save()` call that created this token. If not present, treat
//              as `webkey` (the default for `ApiTokenOwner`).
//   expiresIfUnused:
//              Optional Date after which the token, if it has not been used yet, expires.
//              This field should be cleared on a token's first use.
//   requirements: List of conditions which must hold for this token to be considered valid.
//              Semantically, this list specifies the powers which were *used* to originally
//              create the token. If any condition in the list becomes untrue, then the token must
//              be considered revoked, and all live refs and sturdy refs obtained transitively
//              through it must also become revoked. Each item is the JSON serialization of the
//              `MembraneRequirement` structure defined in `supervisor.capnp`.
//
// It is important to note that a token's owner and provider are independent from each other. To
// illustrate, here is an approximate definition of ApiToken in pseudo Cap'n Proto schema language:
//
// struct ApiToken {
//   owner :ApiTokenOwner;
//   provider :union {
//     grain :group {
//       grainId :Text;
//       union {
//         uiView :group {
//           identityId :Text;
//           roleAssignment :RoleAssignment;
//           forSharing :Bool;
//         }
//         objectId :SupervisorObjectId;
//       }
//     }
//     frontendRef :union {
//        notificationHandle :Text;
//        ipNetwork :Bool;
//        ipInterface :Bool;
//     }
//     child :group {
//       parentToken :Text;
//       union {
//         uiView :group {
//           grainId :Text;
//           identityId :Text;
//           roleAssignment :RoleAssignment = (allAccess = ());
//         }
//         other :Void;
//       }
//     }
//   }
//   requirements: List(Supervisor.MembraneRequirement);
//   ...
// }

Notifications = new Mongo.Collection("notifications");
// Notifications for a user.
//
// Each contains:
//   _id:          random
//   grainId:      The grain originating this notification, if any.
//   userId:       The user receiving the notification.
//   text:         The JSON-ified LocalizedText to display in the notification.
//   isUnread:     Boolean indicating if this notification is unread.
//   timestamp:    Date when this notification was last updated
//   ongoing:      If present, this is an ongoing notification, and this field contains an
//                 ApiToken referencing the `OngoingNotification` capability.
//   admin:        If present, this is a notification intended for an admin.
//     action:     If present, this is a (string) link that the notification should direct the
//                 admin to.
//     type:       The type of notification (currently only "reportStats").
//   appUpdates:   If present, this is an app update notification. It is an object with the appIds
//                 as keys.
//     $appId:     The appId that has an outstanding update.
//       packageId: The packageId that it will update to.
//       name: The name of the app. (appTitle from package.manifest)
//       version: The app's version number. (appVersion from package.manifest)
//       marketingVersion: String marketing version of this app. (appMarketingVersion from package.manifest)
//   referral:     If this boolean field is true, then treat this notification as a referral
//                 notification. This causes text to be ignored, since we need custom logic.
//   mailingListBonus: Like `referral`, but notify the user about the mailing list bonus. This is
//                 a one-time notification only to Oasis users who existed when the bonus program
//                 was implemented.

StatsTokens = new Mongo.Collection("statsTokens");
// Access tokens for the Stats collection
//
// These tokens are used for accessing the ActivityStats collection remotely
// (ie. from a dashboard webapp)
//
// Each contains:
//   _id:       The token. At least 128 bits entropy (Random.id(22)).

Misc = new Mongo.Collection("misc");
// Miscellaneous configuration and other settings
//
// This table is currently only used for persisting BASE_URL from one session to the next,
// but in general any miscellaneous settings should go in here
//
// Each contains:
//   _id:       The name of the setting. eg. "BASE_URL"
//   value:     The value of the setting.

Settings = new Mongo.Collection("settings");
// Settings for this Sandstorm instance go here. They are configured through the adminSettings
// route. This collection differs from misc in that any admin user can update it through the admin
// interface.
//
// Each contains:
//   _id:       The name of the setting. eg. "MAIL_URL"
//   value:     The value of the setting.
//   automaticallyReset: Sometimes the server needs to automatically reset a setting. When it does
//                       so, it will also write an object to this field indicating why the reset was
//                       needed. That object can have the following variants:
//       baseUrlChangedFrom: The reset was due to BASE_URL changing. This field contains a string
//                           with the old BASE_URL.
//
//   potentially other fields that are unique to the setting

Migrations = new Mongo.Collection("migrations");
// This table tracks which migrations we have applied to this instance.
// It contains a single entry:
//   _id:       "migrations_applied"
//   value:     The number of migrations this instance has successfully completed.

StaticAssets = new Mongo.Collection("staticAssets");
// Collection of static assets served up from the Sandstorm server's "static" host. We only
// support relatively small assets: under 1MB each.
//
// Each contains:
//   _id:       Random ID; will be used in the URL.
//   hash:      A base64-encoded SHA-256 hash of the data, used to de-dupe.
//   mimeType:  MIME type of the asset, suitable for Content-Type header.
//   encoding:  Either "gzip" or not present, suitable for Content-Encoding header.
//   content:   The asset content (byte buffer).
//   refcount:  Number of places where this asset's ID appears in the database. Since Mongo doesn't
//       have transactions, this needs to bias towards over-counting; a backup GC could be used
//       to catch leaked assets, although it's probably not a big deal in practice.

AssetUploadTokens = new Mongo.Collection("assetUploadTokens");
// Collection of tokens representing a single-use permission to upload an asset, such as a new
// profile picture.
//
// Each contains:
//   _id:       Random ID.
//   purpose:   Contains one of the following, indicating how the asset is to be used:
//       profilePicture: Indicates that the upload is a new profile picture. Contains fields:
//           userId: User whose picture shall be replaced.
//           identityId: Which of the user's identities shall be updated.
//   expires:   Time when this token will go away if unused.

Plans = new Mongo.Collection("plans");
// Subscription plans, which determine quota.
//
// Each contains:
//   _id: Plan ID, usually a short string like "free", "standard", "large", "mega", ...
//   storage: Number of bytes this user is allowed to store.
//   compute: Number of kilobyte-RAM-seconds this user is allowed to consume.
//   computeLabel: Label to display to the user describing this plan's compute units.
//   grains: Total number of grains this user can create (often `Infinity`).
//   price: Price per month in US cents.
//   hidden: If true, a user cannot switch to this plan, but some users may be on it and are
//       allowed to switch away.
//   title: Title from display purposes. If missing, default to capitalizing _id.

AppIndex = new Mongo.Collection("appIndex");
// A mirror of the data from the App Market index
//
// Each contains:
//   _id: the appId of the app
//  The rest of the fields are defined in src/sandstorm/app-index/app-index.capnp:AppIndexForMarket

KeybaseProfiles = new Mongo.Collection("keybaseProfiles");
// Cache of Keybase profile information. The profile for a user is re-fetched every time a package
// by that user is installed, as well as if the keybase profile is requested and not already
// present for some reason.
//
// Each contains:
//   _id: PGP key fingerprint (SHA-1, hex, all-caps)
//   displayName: Display name from Keybase. (NOT VERIFIED AT ALL.)
//   handle: Keybase handle.
//   proofs: The "proofs_summary.all" array from the Keybase lookup. See the non-existent Keybase
//     docs for details. We also add a boolean "status" field to each proof indicating whether
//     we have directly verified the proof ourselves. Its values may be "unverified" (Keybase
//     returned this but we haven't checked it directly), "verified" (we verified the proof and it
//     is valid), "invalid" (we checked the proof and it was definitely bogus), or "checking" (the
//     server is currently actively checking this proof). Note that if a check fails due to network
//     errors, the status goes back to "unverified".
//
//     WARNING: Currently verification is NOT IMPLEMENTED, so all proofs will be "unverified"
//       for now and we just trust Keybase.

if (Meteor.isServer) {
  Meteor.publish("credentials", function () {
    // Data needed for isSignedUp() and isAdmin() to work.

    if (this.userId) {
      return [
        Meteor.users.find({ _id: this.userId },
            { fields: { signupKey: 1, isAdmin: 1, expires: 1, storageUsage: 1,
                      plan: 1, planBonus: 1, hasCompletedSignup: 1, experiments: 1,
                      referredIdentityIds: 1, }, }),
        Plans.find(),
      ];
    } else {
      return [];
    }
  });
}

isDemoUser = function () {
  // Returns true if this is a demo user.

  const user = Meteor.user();
  if (user && user.expires) {
    return true;
  } else {
    return false;
  }
};

isSignedUp = function () {
  // Returns true if the user has presented an invite key.

  const user = Meteor.user();

  if (!user) return false;  // not signed in

  if (!user.loginIdentities) return false;  // not an account

  if (user.expires) return false;  // demo user.

  if (Meteor.settings.public.allowUninvited) return true;  // all accounts qualify

  if (user.signupKey) return true;  // user is invited

  return false;
};

isSignedUpOrDemo = function () {
  const user = Meteor.user();

  if (!user) return false;  // not signed in

  if (!user.loginIdentities) return false;  // not an account

  if (user.expires) return true;  // demo user.

  if (Meteor.settings.public.allowUninvited) return true;  // all accounts qualify

  if (user.signupKey) return true;  // user is invited

  return false;
};

const countReferrals = function (user) {
  const referredIdentityIds = user.referredIdentityIds;
  return (referredIdentityIds && referredIdentityIds.length || 0);
};

const calculateReferralBonus = function (user) {
  // This function returns an object of the form:
  //
  // - {grains: 0, storage: 0}
  //
  // which are extra resources this account gets as part of participating in the referral
  // program. (Storage is measured in bytes, as usual for plans.)

  // TODO(cleanup): Consider moving referral bonus logic into Oasis payments module (since it's
  //   payments-specific) and aggregating into `planBonus`.

  // Authorization note: Only call this if accountId is the current user!
  const isPaid = (user.plan && user.plan !== "free");

  successfulReferralsCount = countReferrals(user);
  if (isPaid) {
    const maxPaidStorageBonus = 30 * 1e9;
    return { grains: 0,
            storage: Math.min(
              successfulReferralsCount * 2 * 1e9,
              maxPaidStorageBonus), };
  } else {
    const maxFreeStorageBonus = 2 * 1e9;
    const bonus = {
      storage: Math.min(
        successfulReferralsCount * 50 * 1e6,
        maxFreeStorageBonus),
    };
    if (successfulReferralsCount > 0) {
      bonus.grains = Infinity;
    } else {
      bonus.grains = 0;
    }

    return bonus;
  }
};

getUserQuota = function (user) {
  const plan = Plans.findOne(user.plan || "free");
  const referralBonus = calculateReferralBonus(user);
  const bonus = user.planBonus || {};
  const userQuota = {
    storage: plan.storage + referralBonus.storage + (bonus.storage || 0),
    grains: plan.grains + referralBonus.grains + (bonus.grains || 0),
    compute: plan.compute + (bonus.compute || 0),
  };
  return userQuota;
};

isUserOverQuota = function (user) {
  // Return false if user has quota space remaining, true if it is full. When this returns true,
  // we will not allow the user to create new grains, though they may be able to open existing ones
  // which may still increase their storage usage.
  //
  // (Actually returns a string which can be fed into `billingPrompt` as the reason.)

  if (!Meteor.settings.public.quotaEnabled || user.isAdmin) return false;

  const plan = getUserQuota(user);
  if (plan.grains < Infinity) {
    const count = Grains.find({ userId: user._id }, { fields: {}, limit: plan.grains }).count();
    if (count >= plan.grains) return "outOfGrains";
  }

  return plan && user.storageUsage && user.storageUsage >= plan.storage && "outOfStorage";
};

isUserExcessivelyOverQuota = function (user) {
  // Return true if user is so far over quota that we should prevent their existing grains from
  // running at all.
  //
  // (Actually returns a string which can be fed into `billingPrompt` as the reason.)

  if (!Meteor.settings.public.quotaEnabled || user.isAdmin) return false;

  const quota = getUserQuota(user);

  // quota.grains = Infinity means unlimited grains. IEEE754 defines Infinity == Infinity.
  if (quota.grains < Infinity) {
    const count = Grains.find({ userId: user._id }, { fields: {}, limit: quota.grains * 2 }).count();
    if (count >= quota.grains * 2) return "outOfGrains";
  }

  return quota && user.storageUsage && user.storageUsage >= quota.storage * 1.2 && "outOfStorage";
};

isAdmin = function () {
  // Returns true if the user is the administrator.

  const user = Meteor.user();
  if (user && user.isAdmin) {
    return true;
  } else {
    return false;
  }
};

isAdminById = function (id) {
  // Returns true if the user's id is the administrator.

  const user = Meteor.users.findOne({ _id: id }, { fields: { isAdmin: 1 } });
  if (user && user.isAdmin) {
    return true;
  } else {
    return false;
  }
};

findAdminUserForToken = function (token) {
  if (!token.requirements) {
    return;
  }

  const requirements = token.requirements.filter(function (requirement) {
    return "userIsAdmin" in requirement;
  });

  if (requirements.length > 1) {
    return;
  }

  if (requirements.length === 0) {
    return;
  }

  return requirements[0].userIsAdmin;
};

const wildcardHost = Meteor.settings.public.wildcardHost.toLowerCase().split("*");

if (wildcardHost.length != 2) {
  throw new Error("Wildcard host must contain exactly one asterisk.");
}

matchWildcardHost = function (host) {
  // See if the hostname is a member of our wildcard. If so, extract the ID.

  // We remove everything after the first ":" character so that our
  // comparison logic ignores port numbers.
  const prefix = wildcardHost[0];
  const suffix = wildcardHost[1].split(":")[0];
  const hostSansPort = host.split(":")[0];

  if (hostSansPort.lastIndexOf(prefix, 0) >= 0 &&
      hostSansPort.indexOf(suffix, -suffix.length) >= 0 &&
      hostSansPort.length >= prefix.length + suffix.length) {
    const id = hostSansPort.slice(prefix.length, -suffix.length);
    if (id.match(/^[-a-z0-9]*$/)) {
      return id;
    }
  }

  return null;
};

makeWildcardHost = function (id) {
  return wildcardHost[0] + id + wildcardHost[1];
};

if (Meteor.isServer) {
  const Url = Npm.require("url");
  getWildcardOrigin = function () {
    // The wildcard URL can be something like "foo-*-bar.example.com", but sometimes when we're
    // trying to specify a pattern matching hostnames (say, a Content-Security-Policy directive),
    // an astrisk is only allowed as the first character and must be followed by a period. So we need
    // "*.example.com" instead -- which matches more than we actually want, but is the best we can
    // really do. We also add the protocol to the front (again, that's what CSP wants).

    // TODO(cleanup): `protocol` is computed in other files, like proxy.js. Put it somewhere common.
    const protocol = Url.parse(process.env.ROOT_URL).protocol;

    const dotPos = wildcardHost[1].indexOf(".");
    if (dotPos < 0) {
      return protocol + "//*";
    } else {
      return protocol + "//*" + wildcardHost[1].slice(dotPos);
    }
  };
}

allowDevAccounts = function () {
  const setting = Settings.findOne({ _id: "devAccounts" });
  if (setting) {
    return setting.value;
  } else {
    return Meteor.settings && Meteor.settings.public &&
           Meteor.settings.public.allowDevAccounts;
  }
};

sendReferralProgramNotification = function (userId) {
  Notifications.upsert({
    userId: userId,
    referral: true,
  }, {
    userId: userId,
    referral: true,
    timestamp: new Date(),
    isUnread: true,
  });
};

roleAssignmentPattern = {
  none: Match.Optional(null),
  allAccess: Match.Optional(null),
  roleId: Match.Optional(Match.Integer),
  addPermissions: Match.Optional([Boolean]),
  removePermissions: Match.Optional([Boolean]),
};

SandstormDb = function () {
  this.collections = {
    // Direct access to underlying collections. DEPRECATED.
    //
    // TODO(cleanup): Over time, we will provide methods covering each supported query and remove
    //   direct access to the collections.

    packages: Packages,
    devPackages: DevPackages,
    userActions: UserActions,
    grains: Grains,
    contacts: Contacts,
    sessions: Sessions,
    signupKeys: SignupKeys,
    activityStats: ActivityStats,
    deleteStats: DeleteStats,
    fileTokens: FileTokens,
    apiTokens: ApiTokens,
    notifications: Notifications,
    statsTokens: StatsTokens,
    misc: Misc,
    settings: Settings,
    appIndex: AppIndex,
    keybaseProfiles: KeybaseProfiles,

    // Intentionally omitted:
    // - Migrations, since it's used only within this package.
    // - RoleAssignments, since it is deprecated and only used by the migration that eliminated it.
  };
};

// TODO(cleanup): These methods should not be defined freestanding and should use collection
//   objects created in SandstormDb's constructor rather than globals.

_.extend(SandstormDb.prototype, {
  isDemoUser: isDemoUser,
  isSignedUp: isSignedUp,
  isSignedUpOrDemo: isSignedUpOrDemo,
  getUserQuota: getUserQuota,
  isUserOverQuota: isUserOverQuota,
  isUserExcessivelyOverQuota: isUserExcessivelyOverQuota,
  isAdmin: isAdmin,
  isAdminById: isAdminById,
  findAdminUserForToken: findAdminUserForToken,
  matchWildcardHost: matchWildcardHost,
  makeWildcardHost: makeWildcardHost,
  allowDevAccounts: allowDevAccounts,
  roleAssignmentPattern: roleAssignmentPattern,
});

if (Meteor.isServer) {
  SandstormDb.prototype.getWildcardOrigin = getWildcardOrigin;
}

// =======================================================================================
// Below this point are newly-written or refactored functions.

_.extend(SandstormDb.prototype, {
  getUser: function getUser(userId) {
    check(userId, Match.OneOf(String, undefined, null));
    if (userId) {
      return Meteor.users.findOne(userId);
    }
  },

  getIdentity: function getIdentity(identityId) {
    check(identityId, String);
    const identity = Meteor.users.findOne({ _id: identityId });
    if (identity) {
      SandstormDb.fillInProfileDefaults(identity);
      SandstormDb.fillInIntrinsicName(identity);
      SandstormDb.fillInPictureUrl(identity);
      return identity;
    }
  },

  userHasIdentity: function (userId, identityId) {
    check(userId, String);
    check(identityId, String);

    if (userId === identityId) return true;

    const user = Meteor.users.findOne(userId);
    return SandstormDb.getUserIdentityIds(user).indexOf(identityId) != -1;
  },

  userGrains: function userGrains(userId) {
    check(userId, Match.OneOf(String, undefined, null));
    return this.collections.grains.find({ userId: userId });
  },

  currentUserGrains: function currentUserGrains() {
    return this.userGrains(Meteor.userId());
  },

  getGrain: function getGrain(grainId) {
    check(grainId, String);
    return this.collections.grains.findOne(grainId);
  },

  userApiTokens: function userApiTokens(userId) {
    check(userId, Match.OneOf(String, undefined, null));
    const identityIds = SandstormDb.getUserIdentityIds(this.getUser(userId));
    return this.collections.apiTokens.find({ "owner.user.identityId": { $in: identityIds } });
  },

  currentUserApiTokens: function currentUserApiTokens() {
    return this.userApiTokens(Meteor.userId());
  },

  userActions: function userActions(user) {
    return this.collections.userActions.find({ userId: user });
  },

  currentUserActions: function currentUserActions() {
    return this.userActions(Meteor.userId());
  },

  iconSrcForPackage: function iconSrcForPackage(pkg, usage) {
    return Identicon.iconSrcForPackage(pkg, usage, this.makeWildcardHost("static"));
  },

  getDenormalizedGrainInfo: function getDenormalizedGrainInfo(grainId) {
    const grain = this.getGrain(grainId);
    const pkg = this.collections.packages.findOne(grain.packageId);
    const appTitle = (pkg && pkg.manifest && pkg.manifest.appTitle) || { defaultText: "" };
    const grainInfo = { appTitle: appTitle };

    if (pkg && pkg.manifest && pkg.manifest.metadata && pkg.manifest.metadata.icons) {
      const icons = pkg.manifest.metadata.icons;
      grainInfo.icon = icons.grain || icons.appGrid;
    }

    // Only provide an app ID if we have no icon asset to provide and need to offer an identicon.
    if (!grainInfo.icon && pkg) {
      grainInfo.appId = pkg.appId;
    }

    return grainInfo;
  },

  getPlan: function (id) {
    check(id, String);
    const plan = Plans.findOne(id);
    if (!plan) {
      throw new Error("no such plan: " + id);
    }

    return plan;
  },

  listPlans: function () {
    return Plans.find({}, { sort: { price: 1 } });
  },

  getMyPlan: function () {
    const user = Meteor.user();
    return user && Plans.findOne(user.plan || "free");
  },

  getMyReferralBonus: function (user) {
    // This function is called from the server and from the client, similar to getMyPlan().
    //
    // The parameter may be omitted in which case the current user is assumed.

    return calculateReferralBonus(user || Meteor.user());
  },

  getMyUsage: function (user) {
    user = user || Meteor.user();
    if (user && (Meteor.isServer || user.pseudoUsage)) {
      if (Meteor.isClient) {
        // Filled by pseudo-subscription to "getMyUsage". WARNING: The subscription is currenly
        // not reactive.
        return user.pseudoUsage;
      } else {
        return {
          grains: Grains.find({ userId: user._id }).count(),
          storage: user.storageUsage || 0,
          compute: 0,  // not tracked yet
        };
      }
    } else {
      return { grains: 0, storage: 0, compute: 0 };
    }
  },

  isUninvitedFreeUser: function () {
    if (!Meteor.settings.public.allowUninvited) return false;

    const user = Meteor.user();
    return user && !user.expires && (!user.plan || user.plan === "free");
  },

  getSetting: function (name) {
    const setting = Settings.findOne(name);
    return setting && setting.value;
  },

  addUserActions: function (packageId) {
    //TODO(cleanup): implement this with meteor methods rather than client-side inserts/removes.
    const pack = Packages.findOne(packageId);
    if (pack) {
      // Remove old versions.
      UserActions.find({ userId: Meteor.userId(), appId: pack.appId })
          .forEach(function (action) {
        UserActions.remove(action._id);
      });

      // Install new.
      const actions = pack.manifest.actions;
      for (const i in actions) {
        const action = actions[i];
        if ("none" in action.input) {
          const userAction = {
            userId: Meteor.userId(),
            packageId: pack._id,
            appId: pack.appId,
            appTitle: pack.manifest.appTitle,
            appMarketingVersion: pack.manifest.appMarketingVersion,
            appVersion: pack.manifest.appVersion,
            title: action.title,
            nounPhrase: action.nounPhrase,
            command: action.command,
          };
          UserActions.insert(userAction);
        } else {
          // TODO(someday):  Implement actions with capability inputs.
        } //jscs:ignore disallowEmptyBlocks
      }

      Meteor.call("deleteUnusedPackages", pack.appId);
    }
  },

  sendAdminNotification: function (message, link) {
    Meteor.users.find({ isAdmin: true }, { fields: { _id: 1 } }).forEach(function (user) {
      Notifications.insert({
        admin: {
          action: link,
          type: "reportStats",
        },
        userId: user._id,
        text: { defaultText: message },
        timestamp: new Date(),
        isUnread: true,
      });
    });
  },

  getKeybaseProfile: function (keyFingerprint) {
    return this.collections.keybaseProfiles.findOne(keyFingerprint) || {};
  },

  getServerTitle: function () {
    const setting = Settings.findOne({ _id: "serverTitle" });
    return setting ? setting.value : "";  // empty if subscription is not ready.
  },

  getReturnAddress: function () {
    const setting = Settings.findOne({ _id: "returnAddress" });
    return setting ? setting.value : "";  // empty if subscription is not ready.
  },
});

const appNameFromPackage = function (packageObj) {
  // This function takes a Package object from Mongo and returns an
  // app title.
  const manifest = packageObj.manifest;
  if (!manifest) return packageObj.appId || packageObj._id || "unknown";
  const action = manifest.actions[0];
  appName = (manifest.appTitle && manifest.appTitle.defaultText) ||
    appNameFromActionName(action.title.defaultText);
  return appName;
};

const appNameFromActionName = function (name) {
  // Hack: Historically we only had action titles, like "New Etherpad Document", not app
  //   titles. But for this UI we want app titles. As a transitionary measure, try to
  //   derive the app title from the action title.
  // TODO(cleanup): Get rid of this once apps have real titles.
  if (!name) {
    return "(unnamed)";
  }

  if (name.lastIndexOf("New ", 0) === 0) {
    name = name.slice(4);
  }

  if (name.lastIndexOf("Hacker CMS", 0) === 0) {
    name = "Hacker CMS";
  } else {
    const space = name.indexOf(" ");
    if (space > 0) {
      name = name.slice(0, space);
    }
  }

  return name;
};

const appShortDescriptionFromPackage = function (pkg) {
  return pkg && pkg.manifest && pkg.manifest.metadata &&
         pkg.manifest.metadata.shortDescription &&
         pkg.manifest.metadata.shortDescription.defaultText;
};

const nounPhraseForActionAndAppTitle = function (action, appTitle) {
  // A hack to deal with legacy apps not including fields in their manifests.
  // I look forward to the day I can remove most of this code.
  // Attempt to figure out the appropriate noun that this action will create.
  // Use an explicit noun phrase is one is available.  Apps should add these in the future.
  if (action.nounPhrase) return action.nounPhrase.defaultText;
  // Otherwise, try to guess one from the structure of the action title field
  if (action.title && action.title.defaultText) {
    const text = action.title.defaultText;
    // Strip a leading "New "
    if (text.lastIndexOf("New ", 0) === 0) {
      const candidate = text.slice(4);
      // Strip a leading appname too, if provided
      if (candidate.lastIndexOf(appTitle, 0) === 0) {
        const newCandidate = candidate.slice(appTitle.length);
        // Unless that leaves you with no noun, in which case, use "grain"
        if (newCandidate.length > 0) {
          return newCandidate.toLowerCase();
        } else {
          return "grain";
        }
      }

      return candidate.toLowerCase();
    }
    // Some other verb phrase was given.  Just use it verbatim, and hope the app author updates
    // the package soon.
    return text;
  } else {
    return "grain";
  }
};

// Static methods on SandstormDb that don't need an instance.
// Largely things that deal with backwards-compatibility.
_.extend(SandstormDb, {
  appNameFromActionName: appNameFromActionName,
  appNameFromPackage: appNameFromPackage,
  appShortDescriptionFromPackage: appShortDescriptionFromPackage,
  nounPhraseForActionAndAppTitle: nounPhraseForActionAndAppTitle,
});

if (Meteor.isServer) {
  const Crypto = Npm.require("crypto");
  const ContentType = Npm.require("content-type");
  const Zlib = Npm.require("zlib");

  const replicaNumber = Meteor.settings.replicaNumber || 0;

  const computeStagger = function (n) {
    // Compute a fraction in the range [0, 1) such that, for any natural number k, the values
    // of computeStagger(n) for all n in [1, 2^k) are uniformly distributed between 0 and 1.
    // The sequence looks like:
    //   0, 1/2, 1/4, 3/4, 1/8, 3/8, 5/8, 7/8, 1/16, ...
    //
    // We use this to determine how we'll stagger periodic events performed by this replica.
    // Notice that this allows us to compute a stagger which is independent of the number of
    // front-end replicas present; we can add more replicas to the end without affecting how the
    // earlier ones schedule their events.
    let denom = 1;
    while (denom <= n) denom <<= 1;
    const num = n * 2 - denom + 1;
    return num / denom;
  };

  const stagger = computeStagger(replicaNumber);

  SandstormDb.periodicCleanup = function (intervalMs, callback) {
    // Register a database cleanup function than should run periodically, roughly once every
    // interval of the given length.
    //
    // In a blackrock deployment with multiple front-ends, the frequency of the cleanup will be
    // scaled appropriately on the assumption that more data is being generated demanding more
    // frequent cleanups.

    check(intervalMs, Number);
    check(callback, Function);

    if (intervalMs < 120000) {
      throw new Error("less than 2-minute cleanup interval seems too fast; " +
                      "are you using the right units?");
    }

    // Schedule first cleanup to happen at the next intervalMs interval from the epoch, so that
    // the schedule is independent of the exact startup time.
    let first = intervalMs - Date.now() % intervalMs;

    // Stagger cleanups across replicas so that we don't have all replicas trying to clean the
    // same data at the same time.
    first += Math.floor(intervalMs * computeStagger(replicaNumber));

    // If the stagger put us more than an interval away from now, back up.
    if (first > intervalMs) first -= intervalMs;

    Meteor.setTimeout(function () {
      callback();
      Meteor.setInterval(callback, intervalMs);
    }, first);
  };

  // TODO(cleanup): Node 0.12 has a `gzipSync` but 0.10 (which Meteor still uses) does not.
  const gzipSync = Meteor.wrapAsync(Zlib.gzip, Zlib);

  const BufferSmallerThan = function (limit) {
    return Match.Where(function (buf) {
      check(buf, Buffer);
      return buf.length < limit;
    });
  };

  const DatabaseId = Match.Where(function (s) {
    check(s, String);
    return !!s.match(/^[a-zA-Z0-9_]+$/);
  });

  addStaticAsset = function (metadata, content) {
    // Add a new static asset to the database. If `content` is a string rather than a buffer, it
    // will be automatically gzipped before storage; do not specify metadata.encoding in this case.

    if (typeof content === "string" && !metadata.encoding) {
      content = gzipSync(new Buffer(content, "utf8"));
      metadata.encoding = "gzip";
    }

    check(metadata, {
      mimeType: String,
      encoding: Match.Optional("gzip"),
    });
    check(content, BufferSmallerThan(1 << 20));

    // Validate content type.
    metadata.mimeType = ContentType.format(ContentType.parse(metadata.mimeType));

    const hasher = Crypto.createHash("sha256");
    hasher.update(metadata.mimeType + "\n" + metadata.encoding + "\n", "utf8");
    hasher.update(content);
    const hash = hasher.digest("base64");

    const existing = StaticAssets.findAndModify({
      query: { hash: hash, refcount: { $gte: 1 } },
      update: { $inc: { refcount: 1 } },
      fields: { _id: 1, refcount: 1 },
    });
    if (existing) {
      return existing._id;
    }

    return StaticAssets.insert(_.extend({
      hash: hash,
      content: content,
      refcount: 1,
    }, metadata));
  };

  SandstormDb.prototype.addStaticAsset = addStaticAsset;

  SandstormDb.prototype.refStaticAsset = function (id) {
    // Increment the refcount on an existing static asset.
    //
    // You must call this BEFORE adding the new reference to the DB, in case of failure between
    // the two calls. (This way, the failure case is a storage leak, which is probably not a big
    // deal and can be fixed by GC, rather than a mysteriously missing asset.)

    check(id, String);

    const existing = StaticAssets.findAndModify({
      query: { hash: hash },
      update: { $inc: { refcount: 1 } },
      fields: { _id: 1, refcount: 1 },
    });
    if (!existing) {
      throw new Error("refStaticAsset() called on asset that doesn't exist");
    }
  };

  SandstormDb.prototype.unrefStaticAsset = function (id) {
    // Decrement refcount on a static asset and delete if it has reached zero.
    //
    // You must call this AFTER removing the reference from the DB, in case of failure between
    // the two calls. (This way, the failure case is a storage leak, which is probably not a big
    // deal and can be fixed by GC, rather than a mysteriously missing asset.)

    check(id, String);

    const existing = StaticAssets.findAndModify({
      query: { _id: id },
      update: { $inc: { refcount: -1 } },
      fields: { _id: 1, refcount: 1 },
      new: true,
    });
    if (!existing) {
      console.error(new Error("unrefStaticAsset() called on asset that doesn't exist").stack);
    } else if (existing.refcount <= 0) {
      StaticAssets.remove({ _id: existing._id });
    }
  };

  SandstormDb.prototype.getStaticAsset = function (id) {
    // Get a static asset's mimeType, encoding, and raw content.

    check(id, String);

    const asset = StaticAssets.findOne(id, { fields: { _id: 0, mimeType: 1, encoding: 1, content: 1 } });
    if (asset) {
      // TODO(perf): Mongo converts buffers to something else. Figure out a way to avoid a copy
      //   here.
      asset.content = new Buffer(asset.content);
    }

    return asset;
  };

  SandstormDb.prototype.newAssetUpload = function (purpose) {
    check(purpose, { profilePicture: { userId: DatabaseId, identityId: DatabaseId } });

    return AssetUploadTokens.insert({
      purpose: purpose,
      expires: new Date(Date.now() + 300000),  // in 5 minutes
    });
  };

  SandstormDb.prototype.fulfillAssetUpload = function (id) {
    // Indicates that the given asset upload has completed. It will be removed and its purpose
    // returned. If no matching upload exists, returns undefined.

    check(id, String);

    const upload = AssetUploadTokens.findAndModify({
      query: { _id: id },
      remove: true,
    });

    if (upload.expires.valueOf() < Date.now()) {
      return undefined;  // already expired
    } else {
      return upload.purpose;
    }
  };

  function cleanupExpiredAssetUploads() {
    AssetUploadTokens.remove({ expires: { $lt: Date.now() } });
  }

  // Cleanup tokens every hour.
  SandstormDb.periodicCleanup(3600000, cleanupExpiredAssetUploads);

  const packageCache = {};
  // Package info is immutable. Let's cache to save on mongo queries.

  SandstormDb.prototype.getPackage = function (packageId) {
    // Get the given package record. Since package info is immutable, cache the data in the server
    // to reduce mongo query overhead, since it turns out we have to fetch specific packages a
    // lot.

    if (packageId in packageCache) {
      return packageCache[packageId];
    }

    const pkg = Packages.findOne(packageId);
    if (pkg && pkg.status === "ready") {
      packageCache[packageId] = pkg;
    }

    return pkg;
  };

  SandstormDb.prototype.sendAppUpdateNotifications = function (appId, packageId, name,
                                                               versionNumber, marketingVersion) {
    const _this = this;
    const actions = _this.collections.userActions.find({ appId: appId, appVersion: { $lt: versionNumber } },
      { fields: { userId: 1 } });
    actions.forEach(function (action) {
      const userId = action.userId;
      const updater = {
        userId: userId,
        timestamp: new Date(),
        isUnread: true,
      };

      // Set only the appId that we care about. Use mongo's dot notation to specify only a single
      // field inside of an object to update
      updater["appUpdates." + appId] = {
        marketingVersion: marketingVersion,
        packageId: packageId,
        name: name,
        version: versionNumber,
      };
      _this.collections.notifications.upsert({ userId: userId }, { $set: updater });
    });

    _this.collections.appIndex.update({ _id: appId }, { $set: { hasSentNotifications: true } });

    // In the case where we replaced a previous notification and that was the only reference to the
    // package, we need to clean it up
    Meteor.call("deleteUnusedPackages", appId);
  };

  SandstormDb.prototype.sendReferralProgramNotification = sendReferralProgramNotification;

  SandstormDb.prototype.upgradeGrains =  function (appId, version, packageId, backend) {
    check(appId, String);
    check(version, Match.Integer);
    check(packageId, String);

    const selector = {
      userId: Meteor.userId(),
      appId: appId,
      appVersion: { $lte: version },
      packageId: { $ne: packageId },
    };

    if (!this.isSimulation) {
      Grains.find(selector).forEach(function (grain) {
        backend.shutdownGrain(grain._id, grain.userId);
      });
    }

    Grains.update(selector, { $set: { appVersion: version, packageId: packageId } }, { multi: true });
  };

  SandstormDb.prototype.startInstall = function (packageId, url, retryFailed, isAutoUpdated) {
    // Mark package for possible installation.

    const fields = {
      status: "download",
      progress: 0,
      url: url,
      isAutoUpdated: !!isAutoUpdated,
    };

    if (retryFailed) {
      Packages.update({ _id: packageId, status: "failed" }, { $set: fields });
    } else {
      try {
        fields._id = packageId;
        Packages.insert(fields);
      } catch (err) {
        console.error("Simultaneous startInstall()s?", err.stack);
      }
    }
  };

  const ValidKeyFingerprint = Match.Where(function (keyFingerprint) {
    check(keyFingerprint, String);
    return !!keyFingerprint.match(/^[0-9A-F]{40}$/);
  });

  SandstormDb.prototype.updateKeybaseProfileAsync = function (keyFingerprint) {
    // Asynchronously fetch the given Keybase profile and populate the KeybaseProfiles collection.

    check(keyFingerprint, ValidKeyFingerprint);

    console.log("fetching keybase", keyFingerprint);

    HTTP.get(
        "https://keybase.io/_/api/1.0/user/lookup.json?key_fingerprint=" + keyFingerprint +
        "&fields=basics,profile,proofs_summary", {
      timeout: 5000,
    }, function (err, keybaseResponse) {
      if (err) {
        console.log("keybase lookup error:", err.stack);
        return;
      }

      if (!keybaseResponse.data) {
        console.log("keybase didn't return JSON? Headers:", keybaseResponse.headers);
        return;
      }

      const profile = (keybaseResponse.data.them || [])[0];

      if (profile) {
        // jscs:disable requireCamelCaseOrUpperCaseIdentifiers
        const record = {
          displayName: (profile.profile || {}).full_name,
          handle: (profile.basics || {}).username,
          proofs: (profile.proofs_summary || {}).all || [],
        };
        // jscs:enable requireCamelCaseOrUpperCaseIdentifiers

        record.proofs.forEach(function (proof) {
          // Remove potentially Mongo-incompatible stuff. (Currently Keybase returns nothing that
          // this would filter.)
          for (let field in proof) {
            // Don't allow field names containing '.' or '$'. Also don't allow sub-objects mainly
            // because I'm too lazy to check the field names recursively (and Keybase doesn't
            // return any objects anyway).
            if (field.match(/[.$]/) || typeof (proof[field]) === "object") {
              delete proof[field];
            }
          }

          // Indicate not verified.
          // TODO(security): Asynchronously verify proofs. Presumably we can borrow code from the
          //   Keybase node-based CLI.
          proof.status = "unverified";
        });

        KeybaseProfiles.update(keyFingerprint, { $set: record }, { upsert: true });
      } else {
        // Keybase reports no match, so remove what we know of this user. We don't want to remove
        // the item entirely from the cache as this will cause us to repeatedly re-fetch the data
        // from Keybase.
        //
        // TODO(someday): We could perhaps keep the proofs if we can still verify them directly,
        //   but at present we don't have the ability to verify proofs.
        KeybaseProfiles.update(keyFingerprint,
            { $unset: { displayName: "", handle: "", proofs: "" } }, { upsert: true });
      }
    });
  };

  SandstormDb.prototype.deleteUnusedAccount = function (backend, identityId) {
    // If there is an *unused* account that has `identityId` as a login identity, deletes it.

    check(identityId, String);
    const account = Meteor.users.findOne({ "loginIdentities.id": identityId });
    if (account &&
        account.loginIdentities.length == 1 &&
        account.nonloginIdentities.length == 0 &&
        !Grains.findOne({ userId: account._id }) &&
        !ApiTokens.findOne({ accountId: account._id }) &&
        (!account.plan || account.plan === "free") &&
<<<<<<< HEAD
        !(account.payments && account.payments.id) &&
        !Contacts.findOne({ownerId: account._id})) {
      Meteor.users.remove({_id: account._id});
=======
        !account.payments &&
        !Contacts.findOne({ ownerId: account._id })) {
      Meteor.users.remove({ _id: account._id });
>>>>>>> 5bb89e8d
      backend.deleteUser(account._id);
    }
  };

  Meteor.publish("keybaseProfile", function (keyFingerprint) {
    check(keyFingerprint, ValidKeyFingerprint);
    const db = this.connection.sandstormDb;

    const cursor = db.collections.keybaseProfiles.find(keyFingerprint);
    if (cursor.count() === 0) {
      // Fire off async update.
      db.updateKeybaseProfileAsync(keyFingerprint);
    }

    return cursor;
  });

  Meteor.publish("appIndex", function (appId) {
    check(appId, String);
    const db = this.connection.sandstormDb;
    const cursor = db.collections.appIndex.find({ _id: appId });
    return cursor;
  });

  Meteor.publish("userPackages", function () {
    // Users should be able to see packages that are either:
    // 1. referenced by one of their userActions
    // 2. referenced by one of their grains
    const db = this.connection.sandstormDb;

    // Note that package information, once it is in the database, is static. There's no need to
    // reactively subscribe to changes to a package since they don't change. It's also unecessary
    // to reactively remove a package from the client side when it is removed on the server, or
    // when the client stops using it, because the worst case is the client has a small amount
    // of extra info on a no-longer-used package held in memory until they refresh Sandstorm.
    // So, we implement this as a cache: the first time each package ID shows up among the user's
    // stuff, we push the package info to the client, and then we never update it.
    //
    // Alternatively, we could subscribe to each individual package query, but this would waste
    // lots of server-side resources watching for events that will never happen or don't matter.
    const hasPackage = {};
    const refPackage = (packageId) => {
      // Ignore dev apps.
      if (packageId.lastIndexOf("dev-", 0) === 0) return;

      if (!hasPackage[packageId]) {
        hasPackage[packageId] = true;
        const pkg = db.getPackage(packageId);
        if (pkg) {
          this.added("packages", packageId, pkg);
        } else {
          console.error(
              "shouldn't happen: missing package referenced by user's stuff:", packageId);
        }
      }
    };

    // package source 1: packages referred to by actions
    const actions = db.userActions(this.userId);
    const actionsHandle = actions.observe({
      added: function (newAction) {
        refPackage(newAction.packageId);
      },

      changed: function (oldAction, newAction) {
        refPackage(newAction.packageId);
      },
    });

    // package source 2: packages referred to by grains directly
    const grains = db.userGrains(this.userId);
    const grainsHandle = grains.observe({
      added: function (newGrain) {
        refPackage(newGrain.packageId);
      },

      changed: function (oldGrain, newGrain) {
        refPackage(newGrain.packageId);
      },
    });

    this.onStop(function () {
      actionsHandle.stop();
      grainsHandle.stop();
    });

    this.ready();
  });
}<|MERGE_RESOLUTION|>--- conflicted
+++ resolved
@@ -1573,15 +1573,9 @@
         !Grains.findOne({ userId: account._id }) &&
         !ApiTokens.findOne({ accountId: account._id }) &&
         (!account.plan || account.plan === "free") &&
-<<<<<<< HEAD
         !(account.payments && account.payments.id) &&
-        !Contacts.findOne({ownerId: account._id})) {
-      Meteor.users.remove({_id: account._id});
-=======
-        !account.payments &&
         !Contacts.findOne({ ownerId: account._id })) {
       Meteor.users.remove({ _id: account._id });
->>>>>>> 5bb89e8d
       backend.deleteUser(account._id);
     }
   };
